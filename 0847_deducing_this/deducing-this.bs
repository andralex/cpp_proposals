<pre class='metadata'>
Title: Deducing this
Status: D
ED: http://wg21.link/P0847
Shortname: D0847
Level: 1
Date: 2018-09-30
Editor: Gašper Ažman, gasper dot azman at gmail dot com
Editor: Simon Brand, simon at codeplay dot com
Editor: Ben Deane, ben at elbeno dot com
Editor: Barry Revzin, barry dot revzin at gmail dot com
Group: wg21
Audience: EWG
Markup Shorthands: markdown yes
Default Highlight: C++
Abstract: We propose a new mechanism for specifying or deducing the value category of an instance of a class. In other words, a way to tell from within a member function whether the object it's invoked on is an lvalue or an rvalue, whether it is const or volatile, and what type the object is.
</pre>

<pre class="biblio">
{
    "Effective": {
        "authors": ["Scott Meyers"],
        "title": "Effective C++, Third Edition",
        "href": "https://www.aristeia.com/books.html",
        "date": "2005"
    },
    "P1169R0": {
        "authors": ["Barry Revzin", "Casey Carter"],
        "title": "static operator()",
        "href": "https://wg21.link/p1169r0",
        "date": "2018"
    }
}
</pre>

<style>
.ins, ins, ins *, span.ins, span.ins * {
  background-color: rgb(200, 250, 200);
  color: rgb(0, 136, 0);
  text-decoration: none;
}

.del, del, del *, span.del, span.del * {
  background-color: rgb(250, 200, 200);
  color: rgb(255, 0, 0);
  text-decoration: line-through;
  text-decoration-color: rgb(255, 0, 0);
}
</style>

# Revision History # {#revision-history}

## Changes since r0 ## {#changes-since-r0}

[[P0847R0]] was presented in Rapperswil in June 2018 using an already adjusted syntax from the one used in the paper, using `this Self&& self` to indicate the explicit object parameter rather than the `Self&& this self` that appeared in r0 of this paper. 

EWG strongly encouraged us to look in two new directions:

- a different syntax, placing the type of the object parameter after the member function parameter declarations (where the *cv-ref* qualifiers are today)
- a different name lookup scheme, to not have implicit/unqualified access from inside of new-style member functions that have an explicit self-type annotation (regardless of syntax).

This revision carefully explores both of these directions and presents different syntaxes and lookup schemes and discusses in depth multiple different use-cases and how each of the syntaxes can or cannot address the use-cases. 

# Motivation # {#motivation}

In C++03, member functions could have *cv*-qualifications, so it was possible to have scenarios where a particular class would want both a `const` and non-`const` overload of a particular member (Of course it was possible to also want `volatile` overloads, but those are less common). In these cases, both overloads do the same thing - the only difference is in the types accessed and used. This was handled by either simply duplicating the function, adjusting types and qualifications as necessary, or having one delegate to the other. An example of the latter can be found in Scott Meyers' "Effective C++" [[Effective]], Item 3:

```cpp
class TextBlock {
public:
  const char& operator[](std::size_t position) const {
    // ...
    return text[position];
  }

  char& operator[](std::size_t position) {
    return const_cast<char&>(
      static_cast<const TextBlock&>(*this)[position]
    );
  }
  // ...
};
```

Arguably, neither the duplication or the delegation via `const_cast` are great solutions, but they work.

In C++11, member functions acquired a new axis to specialize on: ref-qualifiers. Now, instead of potentially needing two overloads of a single member function, we might need four: `&`, `const&`, `&&`, or `const&&`. We have three approaches to deal with this: we implement the same member four times, we can have three of the overloads delegate to the fourth, or we can have all four delegate to a helper, private static member function. One example might be the overload set for `optional<T>::value()`. The way to implement it would be something like:

<table style="width:100%">
<tr>
<th style="width:33%">
Quadruplication
</th>
<th style="width:33%">
Delegation to 4th
</th>
<th style="width:33%">
Delegation to helper
</th>
</tr>
<tr>
<td>
```cpp
template <typename T>
class optional {
  // ...
  constexpr T& value() & {
    if (has_value()) {
      return this->m_value;
    }
    throw bad_optional_access();
  }

  constexpr const T& value() const& {
    if (has_value()) {
      return this->m_value;
    }
    throw bad_optional_access();
  }

  constexpr T&& value() && {
    if (has_value()) {
      return std::move(this->m_value);
    }
    throw bad_optional_access();
  }

  constexpr const T&&
  value() const&& {
    if (has_value()) {
      return std::move(this->m_value);
    }
    throw bad_optional_access();
  }
  // ...
};
```
</td>
<td>
```cpp
template <typename T>
class optional {
  // ...
  constexpr T& value() & {
    return const_cast<T&>(
      static_cast<optional const&>(
        *this).value());
  }

  constexpr const T& value() const& {
    if (has_value()) {
      return this->m_value;
    }
    throw bad_optional_access();
  }

  constexpr T&& value() && {
    return const_cast<T&&>(
      static_cast<optional const&>(
        *this).value());
  }

  constexpr const T&&
  value() const&& {
    return static_cast<const T&&>(
      value());
  }
  // ...
};
```
</td>
<td>
```cpp
template <typename T>
class optional {
  // ...
  constexpr T& value() & {
    return value_impl(*this);
  }

  constexpr const T& value() const& {
    return value_impl(*this);
  }

  constexpr T&& value() && {
    return value_impl(std::move(*this));
  }

  constexpr const T&&
  value() const&& {
    return value_impl(std::move(*this));
  }

private:
  template <typename Opt>
  static decltype(auto)
  value_impl(Opt&& opt) {
    if (!opt.has_value()) {
      throw bad_optional_access();
    }
    return std::forward<Opt>(opt).m_value;
  }
  // ...
};
```
</td>
</tr>
</table>

It's not like this is a complicated function. Far from. But more or less repeating the same code four times, or artificial delegation to avoid doing so, is the kind of thing that begs for a rewrite. Except we can't really. We *have* to implement it this way. It seems like we should be able to abstract away the qualifiers. And we can... sort of. As a non-member function, we simply don't have this problem:

```cpp
template <typename T>
class optional {
    // ...
    template <typename Opt>
    friend decltype(auto) value(Opt&& o) {
        if (o.has_value()) {
            return std::forward<Opt>(o).m_value;
        }
        throw bad_optional_access();
    }
    // ...
};
```

This is great - it's just one function, that handles all four cases for us. Except it's a non-member function, not a member function. Different semantics, different syntax, doesn't help.

There are many, many cases in code-bases where we need two or four overloads of the same member function for different `const`- or ref-qualifiers. More than that, there are likely many cases that a class should have four overloads of a particular member function, but doesn't simply due to laziness by the developer. We think that there are sufficiently many such cases that they merit a better solution than simply: write it, then write it again, then write it two more times.

# Proposal # {#proposal}

We propose a new way of declaring non-static member functions that will allow for deducing the type and value category of the class instance parameter, while still being invocable with regular member function syntax. 

We believe that the ability to write *cv-ref qualifier*-aware member functions without duplication will improve code maintainability, decrease the likelihood of bugs, and allow users to write fast, correct code more easily. 

The proposal is also sufficiently general and sufficiently orthogonal that it allows for several new exciting features and design patterns for C++:

- [recursive lambdas](#recursive-lambdas)
- a new approach to [mixins](#crtp), a CRTP without the CRT
- more efficient member function [invocation](#by-value-member-functions)
- perfect, sfinae-friendly [call wrappers](#sfinae-friendly-callables)

These will be explored in detail in the [examples](#real-world-examples) section.

## Proposed Syntaxes ## {#proposed-syntaxes}

There are three different syntaxes that we can use to solve this problem. We will use them throughout the examples in the rest of proposal. This section just briefly goes through the syntax options - the semantics will be more thoroughly explained in later sections.

### Explicit `this`-annotated parameter ### {#syntax-1}

A non-static member function can be declared to take as its first parameter an *explicit object parameter*, denoted with the prefixed keyword `this`. Once we elevate the object parameter to a proper function parameter, it can easily be deduced following normal function template deduction rules:

```cpp
struct X {
    void foo(this X const& self, int i);
    
    template <typename Self>
    void bar(this Self&& self);
};

struct D : X { };

void ex(X& x, D const& d) {
    x.foo(42);          // 'self' is bound to 'x', 'i' is 42
    x.bar();            // deduces Self as X&, calls X::bar<X&>
    std::move(x).bar(); // deduces Self as X, calls X::bar<X>
    
    d.foo(17);          // 'self' is bound to 'd'
    d.bar();            // deduces Self as D const&, calls X::bar<D const&>
}
```

Member functions with an explicit object parameter cannot be `static` or have *cv*- or *ref*-qualifiers. 

A call to a member function will interpret the object argument as the first (`this`-annotated) parameter to such a member function, the first argument in the parenthesized expression list as the second parameter, and so forth. 

Following normal deduction rules, the template parameter corresponding to the explicit object parameter can deduce to a type derived from the class the member function is declared in (as in the example above for `d.bar()`).


### Explicit `this` parameter ### {#syntax-2}

A non-static member function can be declared to take `this` as its first parameter. Once we elevate the object parameter to a proper function parameter, it can easily be deduced following normal function template deduction rules, and instead of remaining a pointer, becomes a reference, fixing a long-standing oversight of the language, stemming from before references were invented.

```cpp
struct X {
    void foo(X const& this, int i);
    
    template <typename Self>
    void bar(Self&& this);
};

struct D : X { };

void ex(X& x, D const& d) {
    x.foo(42);          // 'this' is bound to 'x', 'i' is 42
    x.bar();            // deduces Self as X&, calls X::bar<X&>
    std::move(x).bar(); // deduces Self as X, calls X::bar<X>
    
    d.foo(17);          // 'this' is bound to 'd'
    d.bar();            // deduces Self as D const&, calls X::bar<D const&>
}
```

As with [[#syntax-1]], member functions with an explicit object parameter cannot be `static` or have *cv*- or *ref*-qualifiers. 

A call to a member function will interpret the object argument as the first, `this` parameter to such a member function, the first argument in the parenthesized expression list as the second parameter, and so forth. 

Following normal deduction rules, the template parameter corresponding to the explicit object parameter can deduce to a type derived from the class the member function is declared in (as in the example above for `d.bar()`).


### Trailing type with identifier ### {#syntax-3}

In C++17, member functions can optionally have a *cv-qualifier* and can optionally have a *ref-qualifier*. We can extend this to allow a full type and an identifier - so that the trailer of the member function declaration effectively becomes a variable declaration for the object parameter:

```cpp
struct X {
    void foo(int i) X const& self;
    
    template <typename Self>
    void bar() Self&& self;
}; 

struct D : X { };

void ex(X& x, D const& d) {
    x.foo(42);          // 'self' is bound to 'x', 'i' is 42
    x.bar();            // deduces Self as X&, calls X::bar<X&>
    std::move(x).bar(); // deduces Self as X, calls X::bar<X>
    
    d.foo(17);          // 'self' is bound to 'd'
    d.bar();            // deduces Self as D const&, calls X::bar<D const&>
}
```

Effectively, this is taking the previously introduced explicit object parameter syntax and simply declaring it after in the parameter declaration clause instead of at the front of it. Existing member functions behave as if the class name were just omitted. 

Member functions with an trailing object type cannot be `static`. 
   
 
### Trailing object type sans identifier ### {#syntax-4}

Similar to the above, except without a possible identifier. 

```cpp
struct X {
    void foo(int i) X const&;
    
    template <typename Self>
    void bar() Self&&;
}; 

struct D : X { };

void ex(X& x, D const& d) {
    x.foo(42);          // this is a X const*
    x.bar();            // deduces Self as X&, this is a X*
    std::move(x).bar(); // deduces Self as X, this is a X*
    
    d.foo(17);          // this is a X const*
    d.bar();            // deduces Self as D const&, this is a D const*
}
```

Because we need a way to refer to the derived object and we no longer have a way to name it, `this` would become a const pointer to the specified type after having its reference stripped. In the previous syntaxes, `this` could either retain its current meaning or cease to exist at all (see [name lookup](#name-lookup-within-member-functions)), but without an extra name we need to have `this` refer to the object parameter - which in some cases means that `this` would be a pointer to a derived type.

    
### Quick comparison ### {#quick-comparison}

A brief example demonstrating how to write `optional::value()` and `optional::operator->()` in just two functions with no duplication (instead of six) with each of the four proposed syntaxes.

There are several options we have as to the semantics of `this` within member function bodies, so this quick example just takes the most conservative approach - it is merely meant to be illustrative:

<table style="width:100%">
<tr>
<th style="width:50%"> [[#syntax-1]] </th>
<th style="width:50%"> [[#syntax-2]] </th>
</tr>
<tr>
<td>
```cpp
template <typename T>
struct optional {
  template <typename Self>
  constexpr auto&& value(this Self&& self) {
    if (!self.has_value()) {
      throw bad_optional_access();
    }
        
    return forward<Self>(*self).m_value;
  }
    
  template <typename Self>
  constexpr auto operator->(this Self&& self) {
    return addressof(self.m_value);
  }
};
```
</td>
<td>
```cpp
template <typename T>
struct optional {
  template <typename Self>
  constexpr auto&& value(Self&& this) {
    if (!this.has_value()) {
      throw bad_optional_access();
    }
        
    return forward<Self>(*this).m_value;
  }
    
  template <typename Self>
  constexpr auto operator->(Self&& this) {
    return addressof(this.m_value);
  }
};
```
</td>
</tr>
<tr>
<th> [[#syntax-3]] </th>
<th> [[#syntax-4]] </th>
</tr>
<tr>
<td>
```cpp
template <typename T>
struct optional {
  template <typename Self>
  constexpr auto&& value() Self&& self {
    if (!self.has_value()) {
      throw bad_optional_access();
    }
        
    return forward<Self>(*self).m_value;
  }
    
  template <typename Self>
  constexpr auto operator->() Self self {
    return addressof(self.m_value);
  }
};
```
</td>
<td>
```cpp
template <typename T>
struct optional {
  template <typename Self>
  constexpr auto&& value() Self&& {
    if (!this->has_value()) {
      throw bad_optional_access();
    }
        
    return forward<Self>(*this).m_value;
  }
    
  template <typename Self>
  constexpr auto operator->() Self {
    return addressof(this->m_value);
  }
};
```
</td>
</tr>
</table>

Note that the two syntaxes with trailing object type declare the object parameter to just have type `Self`, while the explicit object parameter syntaxes still use `Self&&`. This will be explained further in the section about taking `this` [by value](#by-value-this).


## Proposed semantics ## {#proposed-semantics}

What follows is a description of how deducing `this` affects all the important language constructs: name lookup, type deduction, overload resolution, and so forth. 

This is a strict extension to the language; nearly all existing syntax remains valid. See [[#parsing-issues]] for the pathological case that may change meaning should the trailing syntaxes be chosen.


### Name lookup: candidate functions ### {#name-lookup-candidate-functions}

In C++17, when either invoking a named function or an operator (including the call operator) on an object of class type, name lookup will include both static and non-static member functions found by regular class lookup. Non-static member functions are treated as if there were an implicit object parameter whose type is an lvalue or rvalue reference to *cv* `X` (where the reference and *cv* qualifiers are determined based on the function's qualifiers) which binds to the object on which the function was invoked. 

For non-static member functions using any of the new syntaxes (whether an **explicit** object parameter or a full **explicit** trailing object type), lookup will work the same way as other member functions today, except rather than implicitly determining the type of the object parameter based on the *cv*- and *ref*-qualifiers of the member function, these are explicitly determined by the provided type. The following examples illustrate this concept; the two other syntaxes are omitted for brevity, since they behave identically.

<table style="width:100%">
<tr>
<th style="width:33%">C++17</th>
<th style="width:33%">[[#syntax-1]]</th>
<th style="width:33%">[[#syntax-4]]</th>
</tr>
<tr>
<td>
```cpp
struct X {
  // implicit object has type X&
  void foo() &;

  // implicit object has type X const&
  void foo() const&;

  // implicit object has type X&&
  void bar() &&;
};
```
</td>
<td>
```cpp
struct X {
  // explicit object has type X&
  void foo(this X&);
  
  // explicit object has type X const&
  void foo(this X const&);
  
  // explicit object has type X&&
  void bar(this X&&);
};
```
<td>
```cpp
struct X {
  // explicit object has type X&
  void foo() X&;

  // explicit object has type X const&
  void foo() X const&;

  // explicit object type X&&
  void bar() X&&;
};
```
</td>
</tr>
</table>

Name lookup on an expression like `obj.foo()` today would find both overloads of `foo` in the first column today - and potentially the non-const overload would not be a viable candidate if `obj` were const. 

With any of the proposed syntaxes, `obj.foo()` would continue to find both overloads of `foo` - with the non-const one potentially not being a viable candidate.

The only change with how we lookup candidate functions is that, in the case of an explicit object parameter, the argument list is shifted by one. The first listed parameter would be the object parameter, and the second listed parameter would correspond to the first called argument.

We are not changing anything about overload *resolution* - simply extending the candidate set to include this new way of writing a non-static member function. We're simply being explicit rather than implicit about the object parameter. Given a call to `x.foo()`, overload resolution would still select the first `foo()` overload if `x` isn't `const` and the second if it is.

The behaviors of the three columns as proposed are exactly equivalent.

The only change as far as candidates are considered is that the proposal allows for deduction of the object parameter &mdash; which is new for the language.


### Type deduction ### {#type-deduction}

One of the main motivations of this proposal is to deduce the *cv*-qualifiers and value category of the class object, so the explicit member object or type needs to be deducible from the object that the member function is invoked on.

If either the explicit object parameter's type or trailing object type is a deduced reference type, all of the usual template deduction rules apply as expected:

<table style="width:100%">
<tr>
<th style="width:50%">[[#syntax-1]]</th>
<th style="width:50%">[[#syntax-4]]</th>
</tr>
<tr>
<td>
```cpp
struct X {
  template <typename Self>
  void foo(this Self&&, int);
};

struct D : X { };

void ex(X& x, D& d) {
    x.foo(1);       // Self=X&
    move(x).foo(2); // Self=X
    d.foo(3);       // Self=D&
}
```
</td>
<td>
```cpp
struct X {
  template <typename Self>
  void foo(int) Self&&;
};

struct D : X { };

void ex(X& x, D& d) {
    x.foo(1);       // Self=X&
    move(x).foo(2); // Self=X
    d.foo(3);       // Self=D&
}
```
</td>
</tr>
</table>

It's important to stress that deduction can deduce a derived type. In the last line, regardless of syntax, `Self` deduces as `D&`. This has implications for [[#name-lookup-within-member-functions]], and also leads to a potential [template deduction extension](#potential-extensions).


### By value `this` ### {#by-value-this}

But what if the explicit type does not have reference type? This is one key point where the proposed rules for having an explicit object parameter and having an trailing object type diverge. For both syntaxes, there is a clear meaning - it's just that it is very different clear meaning.

In the case of explicit object parameter, what does this mean:

```c++
struct less_than {
    template <typename T, typename U>
    bool operator()(this less_than, T const& lhs, U const& rhs) {
        return lhs < rhs;
    }
};

less_than{}(4, 5);
```

Following the proposed rules for candidate lookup - the call operator here would be a candidate, with the object parameter binding to the object and the other two parameters binding to the arguments. Having a value parameter is nothing new in the language at all - it has a clear and obvious meaning. It's just that we've never been able to take an object parameter by value before. For why we might want to do this, see [[#by-value-member-functions]].

In the case of trailing object type, what does this mean:

```c++
template <typename T, size_t N>
struct array {
    template <typename Self>
    auto& operator[](size_t) Self;
};
```

A common source of duplication of member functions revolves solely around wanting non-`const` and `const` overloads of a member function - that otherwise do exactly the same thing. The normal template deduction rules would drop *cv*-qualifiers, meaning that:

```c++
using A = array<int, 10>;
void ex(A& a, A const&, ca) {
    a[0];  // deduces Self=A
    ca[0]; // deduces Self=A, same function
}
```

But with normal member function declarations today, we don't have this same notion of a "value" - the implicit object parameter is always a reference. We're used to writing either nothing or `const` at the end of member functions, which is analogous to writing `C` or `C const`. It would follow that allowing the deduction of a naked (i.e. non-reference) template parameter to preserve *cv*-qualifiers would do the expected thing and be useful. 

In other words, should the trailing syntax be chosen, we propose that `ca[0]` deduces `Self` as `A const` in the previous example. 
    
This mimics today's behavior where a trailing `const` qualifier does not mean `const&`, it just means `const`. Without such a change to template deduction, `Self` would always just deduce as `A` (and hence be pointless), `Self&` would deduce as `A&` or `A const&` but not allow binding to rvalues, and `Self&&` would give us different functions for lvalues and rvalues &mdash; which is unnecessary and leads to code bloat.


### Name lookup: within member functions ### {#name-lookup-within-member-functions}

So far, we've only considered how member functions with trailing object types get found with name lookup and how they deduce that parameter. Now let's move on to how the bodies of these functions actually behave.

Since either the explicit object parameter or trailing object type is deduced from the object the function is called on, this has the interesting effect of possibly deducing *derived* types. And we need to carefully consider how name lookup works in this context.

To avoid repetition, we'll use an explicit object parameter for this example. Other syntaxes have identical or a subset of these possibilities, modulo some renaming.
    
```cpp
struct B {
    int i = 0;

    template <typename Self> auto&& f1(this Self&&) { return i;  }
    template <typename Self> auto&& f2(this Self&&) { return this->i; }    
    template <typename Self> auto&& f3(this Self&&) { return forward_like<Self>(*this).i; }    
    template <typename Self> auto&& f4(this Self&&) { return forward<Self>(*this).i; }        
    template <typename Self> auto&& f5(this Self&& self) { return forward<Self>(self).i; }
};

struct D : B {
    // shadows B::i
    double i = 3.14;
};
```

The question is: what do each of these five functions do? Should any of them be ill-formed? What is the safe thing to do?

We think there are three approaches here that we could take:

1. If there is an explicit object parameter, `this` is inaccessible, and every access needs to be through `self`. There is no implicit lookup of members through `this`. This makes `f1` through `f4` ill-formed and only `f5` is well-formed. However, while `B().f5()` returns a reference to `B::i`, `D().f5()` returns a reference to `D::i`, since `self` is a reference to `D`.

2. If there is an explicit object parameter, `this` is accessible and points to the base subobject. There is no implicit lookup of members, all access must be through `this` or `self` explicitly. This makes `f1` ill-formed. But `f2` would be well-formed and always return a reference to `B::i`. Importantly, `this` would be *dependent* if the explicit object parameter was deduced - `this->i` is always going to be an `int` but it could be an `int` or an `int const` depending on whether the `B` object is const. `f3` would always be well-formed and would be the right way to return a forwarding reference to `B::i`. `f4` would be well-formed when invoked on a `B` but ill-formed if invoked on a `D` (because of the requested implicit downcast). And `f5` would be well-formed, as before.

3. `this` is always accessible and points to the base subobject; and we allow implicit lookup as in C++17. This is mostly the same as the previous choice, except that now `f1` is well-formed and exactly equivalent to `f2`.

Here is a comparison of the implementation of `optional::value()` that is very careful about not accessing anything from the derived object, based on these three name lookup semantics:

<table style="width:100%">
<tr>
<th>`this`<br />inaccessible</th>
<td>
```c++
template <typename Self>
auto&& value(this Self&& self) {
  if (!self.optional::has_value()) {
    throw bad_optional_access();
  }
  
  return forward<Self>(self).optional::m_value;
}
```
</td>
</tr>
<tr>
<th>`this` accessible<br />but explicit</th>
<td>
```c++
template <typename Self>
auto&& value(this Self&&) {
  if (!this->has_value()) {
    throw bad_optional_access();
  }
  
  return forward_like<Self>(*this).m_value;
}
```
</td>
</tr>
<tr>
<th>`this` accessible<br />and implicit</th>
<td>
```c++
template <typename Self>
auto&& value(this Self&&) {
  if (!has_value()) {
    throw bad_optional_access();
  }
  
  return forward_like<Self>(m_value);
}
```
</td>
</tr>
</table>

Note that with the last two choices, we do not even provide a name to the explicit object parameter, since it is not needed.


What do these options mean if we consider the trailing type syntax? If we allow an *identifier*, then the name lookup semantics would be exactly the same as they would be for having an explicit object parameter &mdash; it's just that the named parameter is in a different location in the declaration, but otherwise has the same meaning. 

If we take the trailing object type syntax *without an identifier*, we can't have differentiation between what `this` might refer to and what `self` might refer to. We can really only have one possible name: `this`. And `this` would now have to change types: `this` becomes a `const` pointer to `remove_reference_t<T>`.

Something similar happens in the *Explicit `this`* syntax: `this` behaves exaclty as `self` does in the `this Self&& self` syntax , and implicit access is disallowed, there is no choice.

```cpp
struct X {
    void a();            // this is a X* const
    void b() const;      // this is a X const* const
    void c() &&;         // this is a X* const (ref-qualifiers don't count)

    void d() X;          // this is a X* const (same as a)
    void e() X&&;        // this is a X* const (same as c)
    
    template <typename S>
    void f() S;          // this is a S* const (which be a pointer to const or not!)
    template <typename S>
    void g() S&;         // this is a S* const
    template <typename S>
    void h() S&&;        // this is a remove_reference_t<S>* const
};
```

For some of these member functions, `this` might not point to an `X` - it might point to a type derived from `X`. With the trailing type syntax, we end up with a slightly different choice of syntaxes:

```c++
struct B {
    int i = 0;

    template <typename Self> auto&& f1() Self&& { return i;  }
    template <typename Self> auto&& f2() Self&& { return this->i; }    
    template <typename Self> auto&& f3() Self&& { return forward_like<Self>(*this).i; }    
    template <typename Self> auto&& f4() Self&& { return forward<Self>(*this).i; }        
};
```

First, note that `f3` and `f4` are exactly equivalent with this syntax - since `this` is some kind of pointer to `Self`, there is no differentiation. Our only real options are:

1. `this` is not implicitly accessible and you need to qualify every access. That is, `f1` is ill-formed.

2. `this` is implicitly accessible - but since `this` is no longer necessarily a pointer to `B`, `f1` does not necessary return `B::i`.

What this means is that, without an identifier, there is no way to syntactically differentiate between *specifically* accessing something in `B` and accessing something through whatever is deduced as the object parameter. The same is true if, having an identifier, if we choose option #1 (`this` is always inaccessible). We would have to write one of the following:

```cpp
// for each of these examples, we are using 'self' as the named
// identifier for the object parameter. If we are using the syntax
// that does not allow for an identifier, replace it mentally with
// *this instead.

// explicitly cast self to the appropriately qualified B
// note that we have to cast self, not self.i
return static_cast<like_t<Self, B>&&>(self).i;

// use the explicit subobject syntax. Note that this is always
// an lvalue reference - not a forwarding reference
return self.B::i;

// use the explicit subobject syntax to get a forwarding reference
return forward<Self>(self).B::i;
```

This is quite complex, so we think there would be benefit to having the ability to syntactically differentiate between referring to the deduced, most derived object and the non-deduced, class-we're-in object.

### Writing the function pointer types for such functions ### {#writing-function-pointer-types}

The proposed change allows for deducing the object parameter's value category and *cv*-qualifiers. But the member functions themselves are otherwise the same as you could express today, and their types do not change.

In other words, given:

```cpp
struct Y {
    int f(int, int) const&;
    int g(int, int) Y const&;
    int h(this Y const&, int, int);
};
```
    
`Y::f`, `Y::g`, and `Y::h` are equivalent from a signature standpoint, so all of them have the type `int(Y::*)(int, int) const&`.

Where this becomes interesting is when deduction kicks in. These rules would be the same regardless of syntax, so we'll use the explicit object parameter syntax to avoid repetition:

```cpp
struct B {
    template <typename Self>
    void foo(this Self&&);
};

struct D : B { };
```

The type of `&B::foo<B>` is `void (B::*)() &&` and the type of `&B::foo<B const&>` is `void (B::*)() const&`. This is just a normal member function.

The type of `&D::foo<B>` is `void (B::*)() &&`. This is effectively the same thing that would happen if `foo` were a normal, C++17 member function.

The type of `&B::foo<D>` is `void (D::*)() &&`. That is, it is as if it were a member function of `D`. 

### Pathological cases ### {#pathological-cases}

It is important to mention the pathological cases. First, what happens if `D` is incomplete but becomes valid later:

```cpp
struct D;
struct B {
    void foo(this D&);
};
struct D : B { };
```

Following the precedent of [[P0929R2]], we think this should be fine, if strange. If `D` is incomplete, we just postpone checking until the point of call (or formation of pointer to member, etc.). At that point, the call will simply either not be viable or the formation of pointer-to-member would be ill-formed.

For non-related, complete classes or non-classes:

```cpp
struct A { };
struct B {
    void foo(this A&);
    void bar(this int);
};
```

The declaration can be immediately diagnosed as ill-formed. 

                
### Teachability Implications ### {#teachability-implications}

Explicitly naming the object as the `this`-designated first parameter fits with many programmers' mental model of the `this` pointer being the first parameter to member functions "under the hood" and is comparable to usage in other languages, e.g. Python and Rust. It also works as a more obvious way to teach how `std::bind`, `std::thread`, `std::function`, and so forth work with a member function pointer by making the pointer explicit.

A natural extension of having trailing *cv-* and *ref-qualifiers* to non-static member functions is providing an explicit type that those qualifiers refer to, instead of the implied class type. This keeps all of the qualifiers in the same place, which is more "C++-ic" in this sense. The ability to deduce this type follows once we have a place where we can name it.

We do not believe there are teachability problems with either choice of syntax. However, 

While having `this` become dependent is novel, requiring all access through `this` and forbidding "free" member access ensures that these functions will still be clear to write and understand. 

### Can `static` member functions have an explicit object type? ### {#static-member-functions}

No. Static member functions currently do not have an implicit object parameter, and therefore have no reason to provide an explicit one.

### Interplays with capturing `[this]` and `[*this]` in lambdas ### {#interplays-with-capturing-this}

Providing either an explicit object parameter or trailing object type for lambdas still works, but the rules for what `this` means in a lambda today still apply: `this` can only ever refer to a captured member pointer of an outer member function, and never be a pointer to the lambda instance itself:

```cpp
struct X {
    int x, y;

    auto getter() const
    {
        return [*this]<typename Self>() Self&& {
            return x       // still refers to X::x
                + this->y; // still refers to X::y
        };
    }
};
```

If other language features play with what `this` means, they are completely orthogonal and do not have interplays with this proposal. However, it should be obvious that developers have great potential for introducing hard-to-read code if they are at all changing the meaning of `this` in function bodies, especially in conjunction with this proposal.

### Parsing issues ### {#parsing-issues}

The explicit object parameter syntax has no parsing issues that we are aware of. It is purely a syntax extension. 

With the addition of a new type name after the *parameter-declaration-clause*, we potentially run into a clash with the existing *virt-specifier*s. Especially if we allow for an arbitrary identifier.

Consider:

```cpp
struct B {
    virtual B* override() = 0;
};

struct override : B {
    override* override() override override override; // #1
    override* override() override override;          // #2
    override* override() override;                   // #3
    override* override();                            // #4
};
```

The same problem would occur with `final`. 

In order to disambiguate between a trailing trailing object type, a trailing arbitrary identifier, and a *virt-specifier* (or any future trailing context-sensitive keyword), we would have to adopt set a preference - which would probably be to parse out the type first, the identifier second (if an identifier is allowed), and then anything else last.

If we go with the syntax that allows for an identifier: `#1` would have an explicit object of type `override` named `override` that is an `override`, `#2` would just declare an object with an identifier that does not make use of the override *virt-specifier*, and `#3` would provide an explicit object type without an identifier. Notably today, `#3` is valid code - and it would remain valid code, but the meaning of the `override` identifier would change. 

If we go with the syntax that does *not* allow for an identifier: `#1` would be ill-formed, `#2` would declare an explicit object having type `override` that has the *virt-specifier* `override`, and `#3` would likewise change meaning. 

In practice, we don't think anybody actually writes code like this seriously, so it is unlikely to break real code.
   
We feel that allowing for an arbitrary identifier would be grabbing too much real estate with minimal benefit - as it would constrain further evolution of the standard too much and make it more difficult to use. Let's say we then added a new context-sensitive keyword, like `super`. A user might try to write:

```cpp
struct Y {
    // intending to use the new context-sensitive keyword but
    // really is providing a name to the object parameter?
    void a() super;
    
    // same
    void b() Y super;
    
    // okay, these finally use the keyword as desired - the user
    // has to provide an identifier, even if they don't want one
    void c() _ super;
    void d() Y _ super;
};
```

Without an arbitrary identifier, `a()` and `b()` both treat `super` as the context-sensitive keyword as likely intended, with the only edge case being in the scenario where you have a type named `super`. 

Now consider the following:

```cpp
struct Z {
    void foo() cosnt;
};
```

The user made a typo and wrote `cosnt` instead of `const`. In C++17, not a problem, this is ill-formed and the compiler will helpfully point out your problem.

But if we allow an arbitrary trailing identifier, and we would try to parse an identifier even without an explicit type, this could would suddenly become well-formed: we would be declaring a member function with explicit object type that is implicitly `Z` and that explicit object is named `cosnt`. Notably, this member function is *not* const!

We could have to have parsing rules like: try to parse the type. If we find a type, then try to parse an identifier. And only then, consider things like the *virt-specifier*s. That's... complicated. It also doesn't quite mesh with a mental model a user might form about what this syntax means: that we have an implicitly provided object type which is the class type:

```c++
struct C {
    void foo();   // implicit
    void foo() C; // explicit
    
    void bar() const&;   // implicit
    void bar() C const&; // explicit
    
    // so it seems like it should follow that...
    void quux() self;          // implicit
    void quux() C self;        // explicit
    
    void quuz() const& self;   // implicit
    void quuz() C const& self; // explicit
};
```

Either the `quux` or `quuz` examples don't work, by making the implicit versions ill-formed. Or we end up with this `cosnt` typo problem. Neither seem great. 

## Comparison of the options ## {#comparison}

We provide here a table of how the four main syntaxes compare against a wide variety of metrics:

<table>
<tr>
<th />
<th>[[#syntax-1]]</th>
<th>[[#syntax-2]]</th>
<th>[[#syntax-3]]</th>
<th>[[#syntax-4]]</th>
</tr>
<tr>
<th>Familiarity</th>
<td>This syntax isn't very "C++-ic" in the sense that we'd have two different places where *cv*- and *ref*-qualifiers appear. But it would be familiar to those coming from other languages.</td>
<td>Same unfamiliarity as at-left, but now `this` is a reference instead of a pointer.</td>
<td colspan="2">This syntax would keep the *cv*- and *ref*-qualifiers where they already are, so is a natural extension in that sense.</td>
</tr>
<tr>
<th>Safety with derived objects<sup>&dagger;</sup></th>
<<<<<<< HEAD
<td>Easy, if `this` is accessible</td>
<td>Difficult and verbose since `this` refers to derived object</td>
<td>Easy, if `this` is accessible</td>
<td>Difficult and verbose since `this` refers to derived object</td>
=======
<td>Easy, if `this` is accessible. Difficult and verbose otherwise. </td>
<td>Difficult and verbose. </td>
<td>Easy, if `this` is accessible. Difficult and verbose otherwise. </td>
<td>Difficult and verbose.</td>
>>>>>>> 22d8daa1
</tr>
<tr>
<th>Parsing issues</th>
<td>None</td>
<td>None</td>
<td>Definite problems, have to choose a parsing strategy. Could limit further extensions with context-sensitive keywords.</td>
<td>Some problems</td>
</tr>
<tr>
<th>Code bloat<sup>&Dagger;</sup></th>
<td colspan="2">Cannot simply deduce `const`/non-`const`, so would nearly always have to resort to `Self&&`.</td>
<td>Not an issue.</td>
<td>Not an issue.</td>
</tr>
</table>

<sup>&dagger;</sup>Basically: how easy is it to write member functions that want to deduce *cv-qualifiers* and value category without inadvertently referencing the derived object. This table assumes we do not adopt the [[#potential-extensions]]. The syntaxes that do not have a differentiation for the base class subobject will definitely have trouble here. 

<sup>&Dagger;</sup>Code bloat in the sense of: do we have to produce more instantiations than would be minimally necessary to solve the problem?

As well as how well they compare against the variety of use-cases that we have been able to come up with for this feature:

<table>
<tr>
<th />
<th>[[#syntax-1]]</th>
<th>[[#syntax-2]]</th>
<th>[[#syntax-3]]</th>
<th>[[#syntax-4]]</th>
</tr>
<tr>
<th>[[#deduplicating-code]]</th>
<td><div class="ins"><center>Yes</center></div></td>
<td><div class="ins"><center>Yes</center></div></td>
<td><div class="ins"><center>Yes</center></div></td>
<td><div class="ins"><center>Yes</center></div></td>
</tr>
<tr>
<th>[[#crtp]]</th>
<td><div class="ins"><center>Yes</center></div></td>
<td><div class="ins"><center>Yes</center></div></td>
<td><div class="ins"><center>Yes</center></div></td>
<td><div class="ins"><center>Yes</center></div></td>
</tr>
<tr>
<th>[[#recursive-lambdas]]</th>
<td><div class="ins"><center>Yes</center></div></td>
<td><div class="ins"><center>Yes</center></div></td>
<td><div class="ins"><center>Yes</center></div></td>
<td><div class="del"><center>No</center></div></td>
</tr>
<tr>
<th>[[#by-value-member-functions]]</th>
<td><div class="ins"><center>Yes</center></div></td>
<td><div class="ins"><center>Yes</center></div></td>
<td><div class="del"><center>No</center></div></td>
<td><div class="del"><center>No</center></div></td>
</tr>
<tr>
<th>[[#sfinae-friendly-callables]]</th>
<td><div class="ins"><center>Yes</center></div></td>
<td><div class="ins"><center>Yes</center></div></td>
<td><div class="ins"><center>Yes</center></div></td>
<td><div class="ins"><center>Yes</center></div></td>
</tr>
</table>

## Potential Extensions ## {#potential-extensions}

One of the pitfalls mentioned in having a deduced object parameter or a deduced trailing object type is when all you want to do is deduce the *cv*-qualifiers and value category of the object parameter, but you end up deducing a derived type as well. Any access through an object that might have derived type could be error-prone if it's not intended! 

We could propose some kind of "make it easy to get the base class pointer"-style syntax, but even if we had such a thing, the feature would suffer from extra instantiations. For `optional::value()`, we really only want four instantiations: `&`, `const&`, `&&`, and `const&&`. If some inherits from `optional`, we don't want additional extra instantiations of those functions - which won't do anything new anyway. This is code bloat - and error prone. 

This problem extends further than just to `Self`, though. It is common to only want to deduce the ref-qualifier in all sorts of contexts. A complementary feature could be proposed that constrains *deduction* (as opposed to removing candidates once they are deduced, as with `requires`, with the following straw-man syntax:

```cpp
struct B {
    template <typename Self : B>
    auto front(this Self&& self);
};
struct D : B { };

// also works for free functions
template <typename T : B>
void foo(T&& x) {
   static_assert(std::is_same_v<B, std::remove_reference_t<T>>);
}

B{}.front(); // calls B::front<B>
D{}.front(); // also calls B::front<B>

foo(B{}); // calls foo<B>
foo(D{}); // also calls foo<B>
```

This would create a function template that may only generate functions that take a `B`, ensuring that, when they participate in overload resolution, we don't generate additional instantiations. Such a proposal would change how templates participate in overload resolution, however, and is not to be attempted haphazardly.

# Real-World Examples # {#real-world-examples}

What follows are several examples of the different kinds of problems that can be solved with this proposal. We provide examples using two different syntaxes, where possible:

- the explicit object parameter syntax, with `this` accessible but implicit lookup disallowed
- the explicit object type syntax, with no identifier allowed

We are not using the straw-man [extension](#potential-extensions) syntax to constrain deduction - instead we just carefully ensure correctness, where relevant.

## Deduplicating Code ## {#deduplicating-code}

This proposal can de-duplicate and de-quadruplicate a large amount of code. In each case, the single function is only slightly more complex than the initial two or four, which makes for a huge win. What follows are a few examples of how repeated code can be reduced.

The particular implementation of optional is Simon's, and can be viewed on [GitHub](https://github.com/TartanLlama/optional), and this example includes some functions that are proposed in [[P0798R0]], with minor changes to better suit this format:

<table style="width:100%">
<tr>
<th style="width:33%">C++17</th>
<th style="width:33%">Explicit object parameter</th>
<th style="width:33%">Trailing object type</th>
</tr>
<tr>
<td>
```cpp
class TextBlock {
public:
  const char& operator[](std::size_t position) const {
    // ...
    return text[position];
  }

  char& operator[](std::size_t position) {
    return const_cast<char&>(
      static_cast<const TextBlock&>
        (this)[position]
    );
  }
  // ...
};
```
</td>
<td>
```cpp
class TextBlock {
public:
  template <typename Self>
  auto& operator[](this Self&&, std::size_t position) {
    // ...
    return this->text[position];
  }
  // ...
};
```
</td>
<td>
```cpp
class TextBlock {
public:
  template <typename Self>
  auto& operator[](std::size_t position) Self {
    // ...
    return this->TextBlock::text[position];
  }
  // ...
};
```
</td>
</tr>
<tr>
<td>
```cpp
template <typename T>
class optional {
  // ...
  constexpr T* operator->() {
    return std::addressof(this->m_value);
  }

  constexpr const T*
  operator->() const {
    return std::addressof(this->m_value);
  }
  // ...
};
```
</td>
<td>
```cpp
template <typename T>
class optional {
  // ...
  template <typename Self>
  constexpr auto operator->(this Self&&) {
    return std::addressof(this->m_value);
  }
  // ...
};
```
</td>
<td>
```cpp
template <typename T>
class optional {
  // ...
  template <typename Self>
  constexpr auto operator->() Self {
    return std::addressof(this->optional::m_value);
  }
  // ...
};
```
</td>
</tr>
<tr>
<td>
```cpp
template <typename T>
class optional {
  // ...
  constexpr T& operator*() & {
    return this->m_value;
  }

  constexpr const T& operator*() const& {
    return this->m_value;
  }

  constexpr T&& operator*() && {
    return std::move(this->m_value);
  }

  constexpr const T&&
  operator*() const&& {
    return std::move(this->m_value);
  }

  constexpr T& value() & {
    if (has_value()) {
      return this->m_value;
    }
    throw bad_optional_access();
  }

  constexpr const T& value() const& {
    if (has_value()) {
      return this->m_value;
    }
    throw bad_optional_access();
  }

  constexpr T&& value() && {
    if (has_value()) {
      return std::move(this->m_value);
    }
    throw bad_optional_access();
  }

  constexpr const T&& value() const&& {
    if (has_value()) {
      return std::move(this->m_value);
    }
    throw bad_optional_access();
  }
  // ...
};
```
</td>
<td>
```cpp
template <typename T>
class optional {
  // ...
  template <typename Self>
  constexpr like_t<Self, T>&& operator*(this Self&&) {
    return forward_like<Self>(*this).m_value;
  }

  template <typename Self>
  constexpr like_t<Self, T>&& value(this Self&&) {
    if (this->has_value()) {
      return forward_like<Self>(*this).m_value);
    }
    throw bad_optional_access();
  }
  // ...
};
```
</td>
<td>
```cpp
template <typename T>
class optional {
  // ...
  template <typename Self>
  constexpr like_t<Self, T>&& operator*() Self&& {
    return forward<Self>(*this).optional::m_value;
  }

  template <typename Self>
  constexpr like_t<Self, T>&& value() Self&& {
    if (this->optional::has_value()) {
      return forward<Self>(*this).optional::m_value;
    }
    throw bad_optional_access();
  }
  // ...
};
```
</td>
</tr>
<tr>
<td>
```cpp
template <typename T>
class optional {
  // ...
  template <typename F>
  constexpr auto and_then(F&& f) & {
    using result =
      invoke_result_t<F, T&>;
    static_assert(
      is_optional<result>::value,
      "F must return an optional");

    return has_value()
        ? invoke(forward<F>(f), **this)
        : nullopt;
  }

  template <typename F>
  constexpr auto and_then(F&& f) && {
    using result =
      invoke_result_t<F, T&&>;
    static_assert(
      is_optional<result>::value,
      "F must return an optional");

    return has_value()
        ? invoke(forward<F>(f),
                 std::move(**this))
        : nullopt;
  }

  template <typename F>
  constexpr auto and_then(F&& f) const& {
    using result =
      invoke_result_t<F, const T&>;
    static_assert(
      is_optional<result>::value,
      "F must return an optional");

    return has_value()
        ? invoke(forward<F>(f), **this)
        : nullopt;
  }

  template <typename F>
  constexpr auto and_then(F&& f) const&& {
    using result =
      invoke_result_t<F, const T&&>;
    static_assert(
      is_optional<result>::value,
      "F must return an optional");

    return has_value()
        ? invoke(forward<F>(f),
                 std::move(**this))
        : nullopt;
  }
  // ...
};
```
</td>
<td>
```cpp
template <typename T>
class optional {
  // ...
  template <typename Self, typename F>
  constexpr auto and_then(this Self&&, F&& f) {
    using val = decltype((
        forward_like<Self>(*this).m_value));
    using result = invoke_result_t<F, val>;

    static_assert(
      is_optional<result>::value,
      "F must return an optional");

    return this->has_value()
        ? invoke(forward<F>(f),
                 forward_like<Self>(*this).m_value)
        : nullopt;
  }
  // ...
};
```
</td>
<td>
```cpp
template <typename T>
class optional {
  // ...
  template <typename Self, typename F>
  constexpr auto and_then(F&& f) Self&& {
    using val = decltype((
        forward<Self>(*this).optional::m_value));
    using result = invoke_result_t<F, val>;

    static_assert(
      is_optional<result>::value,
      "F must return an optional");

    return this->optional::has_value()
        ? invoke(forward<F>(f),
                 forward<Self>(self).optional::m_value)
        : nullopt;
  }
  // ...
};
```
</td>
</tr>
</table>

Keep in mind that there are a few more functions in P0798 that have this lead to this explosion of overloads, so the code difference and clarity is dramatic.

For those that dislike returning auto in these cases, it is very easy to write a metafunction that matches the appropriate qualifiers from a type. Certainly simpler than copying and pasting code and hoping that the minor changes were made correctly in every case.

## CRTP, without the C, R, or even T ## {#crtp}

Today, a common design pattern is the Curiously Recurring Template Pattern. This implies passing the derived type as a template parameter to a base class template, as a way of achieving static polymorphism. If we wanted to just outsource implementing postfix incrementing to a base, we could use CRTP for that. But with explicit objects that deduce to the derived objects already, we don't need any curious recurrence. We can just use standard inheritance and let deduction just do its thing. The base class doesn't even need to be a template:


<table style="width:100%">
<tr>
<th style="width:33%">C++17</th>
<th style="width:33%">Explicit object parameter</th>
<th style="width:33%">Trailing object type</th>
</tr>
<tr>
<td>
```cpp
template <typename Derived>
struct add_postfix_increment {
    Derived operator++(int) {
        auto& self = static_cast<Derived&>(*this);

        Derived tmp(self);
        ++self;
        return tmp;
    }
};

struct some_type : add_postfix_increment<some_type> {
    some_type& operator++() { ... }
};
```
</td>
<td>
```cpp
struct add_postfix_increment {
    template <typename Self>
    auto operator++(this Self&& self, int) {
        auto tmp = self;
        ++self;
        return tmp;
    }
};



struct some_type : add_postfix_increment {
    some_type& operator++() { ... }
};
```
</td>
<td>
```cpp
struct add_postfix_increment {
    template <typename Self>
    Self operator++(int) Self {
        Self tmp(self);
        ++self;
        return tmp;
    }
};



struct some_type : add_postfix_increment {
    some_type& operator++() { ... }
};
```
</td>
</tr>
</table>

The proposed examples aren't much shorter, but they are certainly simpler.

### Builder pattern ### {#builder-pattern}

However, once we start to do any more with CRTP, it can get increasingly complex very fast... whereas with this proposal, it stays remarkably simple.

Let's say we have a builder that does a lot of things. We might start with:

```cpp
struct Builder {
  Builder& a() { /* ... */; return *this; }
  Builder& b() { /* ... */; return *this; }
  Builder& c() { /* ... */; return *this; }
};

Builder().a().b().a().b().c();    
```

But now, we want to create a specialized builder that has new operations `d()` and `e()`. This specialized builder needs new member functions, and we don't want to burden existing users with them. But we also want `Special().a().d()` to work - so we need to use CRTP to *conditionally* return either a `Builder&` or a `Special&`:

<table style="width:100%">
<tr>
<th style="width:33%">C++17</th>
<th style="width:33%">Explicit object parameter</th>
<th style="width:33%">Trailing object type</th>
</tr>
<tr>
<td>
```cpp
template <typename D=void>
class Builder {
  using Derived = conditional_t<is_void_v<D>, Builder, D>;
  Derived& self() {
    return *static_cast<Derived*>(this);
  }
  
public:
  Derived& a() { /* ... */; return self(); }
  Derived& b() { /* ... */; return self(); }
  Derived& c() { /* ... */; return self(); }
};

struct Special : Builder<Special> {
  Special& d() { /* ... */; return *this; }
  Special& e() { /* ... */; return *this; }
};

Builder().a().b().a().b().c();
Special().a().d().e().a();
```
</td>
<td>
```cpp
struct Builder {
    template <typename Self>
    Self& a(this Self&& self) { /* ... */; return self; }
    
    template <typename Self>
    Self& b(this Self&& self) { /* ... */; return self; }
    
    template <typename Self>
    Self& c(this Self&& self) { /* ... */; return self; }
};

struct Special : Builder {
    Special& d() { /* ... */; return *this; }
    Special& e() { /* ... */; return *this; }
};

Builder().a().b().a().b().c();
Special().a().d().e().a();
```
</td>
<td>
```cpp
struct Builder {
    template <typename Self>
    Self& a() Self { /* ... */; return *this; }
    
    template <typename Self>
    Self& b() Self { /* ... */; return *this; }        
    
    template <typename Self>
    Self& c() Self { /* ... */; return *this; }        
};

struct Special : Builder {
    Special& d() { /* ... */; return *this; }
    Special& e() { /* ... */; return *this; }
};

Builder().a().b().a().b().c();
Special().a().d().e().a();
```
</td>
</tr>
</table>

The code on the right is dramatically easier to understand and more accessible to more programmers than the code on the left.

But what, there's more.

What if we add a *super*-specialized builder, that is a more special form of `Special`? Now we need `Special` to itself opt-in to CRTP so it knows which type to pass to `Builder` so that everything in the hierarchy can return the correct type. It's roughly at this point that people just give up and start gently weeping. But with this proposal, no problem!
    
<table style="width:100%">
<tr>
<th style="width:33%">C++17</th>
<th style="width:33%">Explicit object parameter</th>
<th style="width:33%">Trailing object type</th>
</tr>
<tr>
<td>
```cpp
template <typename D=void>
class Builder {
protected:
  using Derived = conditional_t<is_void_v<D>, Builder, D>;
  Derived& self() {
    return *static_cast<Derived*>(this);
  }
  
public:
  Derived& a() { /* ... */; return self(); }
  Derived& b() { /* ... */; return self(); }
  Derived& c() { /* ... */; return self(); }
};

template <typename D=void>
struct Special
  : Builder<conditional_t<is_void_v<D>,Special<D>,D>
{
  using Derived = typename Special::Builder::Derived;
  Derived& d() { /* ... */; return this->self(); }
  Derived& e() { /* ... */; return this->self(); }
};

struct Super : Special<Super>
{
    Super& f() { /* ... */; return *this; }
};

Builder().a().b().a().b().c();
Special().a().d().e().a();
Super().a().d().f().e();
```
</td>
<td>
```cpp
struct Builder {
    template <typename Self>
    Self& a(this Self&& self) { /* ... */; return self; }
    
    template <typename Self>
    Self& b(this Self&& self) { /* ... */; return self; }        
    
    template <typename Self>
    Self& c(this Self&& self) { /* ... */; return self; }        
};

struct Special : Builder {
    template <typename Self>
    Self& d(this Self&& self) { /* ... */; return self; }
    
    template <typename Self>
    Self& e(this Self&& self) { /* ... */; return self; }
};

struct Super : Special {
    template <typename Self>
    Self& f(this Self&& self) { /* ... */; return self; }
};

Builder().a().b().a().b().c();
Special().a().d().e().a();
Super().a().d().f().e();
```
</td>
<td>
```cpp
struct Builder {
    template <typename Self>
    Self& a() Self { /* ... */; return *this; }
    
    template <typename Self>
    Self& b() Self { /* ... */; return *this; }        
    
    template <typename Self>
    Self& c() Self { /* ... */; return *this; }        
};

struct Special : Builder {
    template <typename Self>
    Self& d() Self { /* ... */; return *this; }
    
    template <typename Self>
    Self& e() Self { /* ... */; return *this; }
};

struct Super : Special {
    template <typename Self>
    Self& f() Self { /* ... */; return *this; }
};

Builder().a().b().a().b().c();
Special().a().d().e().a();
Super().a().d().f().e();
```
</td>
</tr>
</table>  

That is just so much easier on the right. There are simply so many situations where this idiom, if available, would give programmers an easier, accessible solution to problems that they just cannot easily solve today.

Note that the `Super` implementations with this proposal just went ahead and opted in to further derivation, since it's just a no-brainer at this point.

## Recursive Lambdas ## {#recursive-lambdas}

The explicit object parameter syntax also allows for an alternative solution to implementing a recursive lambda as compared to [[P0839R0]], since now we open up the possibility of allowing a lambda to reference itself. In order to do this, we need a way to *name* the lambda. The trailing object type syntax that does not allow for an identifier *does not* help us solve this problem. 

```cpp
// as proposed in P0839
auto fib = [] self (int n) {
    if (n < 2) return n;
    return self(n-1) + self(n-2);
};

// this proposal
auto fib = [](this auto const& self, int n) {
    if (n < 2) return n;
    return self(n-1) + self(n-2);
};
```

This simply works following the established rules. The call operator of the closure object can have an explicit object parameter too, so `self` in this example is the closure object.

This can be combined with the new style of mixins where we can automatically deduce the most derived object. Here is a simple recursive lambda that counts the number of leaves in a tree:

```c++
struct Node;
using Tree = variant<Leaf, Node*>;
struct Node {
    Tree left;
    Tree right;
};

int num_leaves(Tree const& tree) {
    return visit(overload(        // <-----------------------------------+
        [](Leaf const&) { return 1; },                           //      |
        [](this auto self, Node* n) -> int {                     //      |
            return visit(self, n->left) + visit(self, n->right); // <----+    
        }
    ), tree);
}
```
In the calls to `visit`, `self` isn't the lambda - `self` is the `overload` wrapper. This just works.

## By-value member functions ## {#by-value-member-functions}

It's been fairly well established that if you want the best performance, you should pass small types by value to avoid the indirection penalty. One such small type is `std::string_view`. [Abseil Tip #1](https://abseil.io/tips/1) for instance, states:

> Unlike other string types, you should pass `string_view` by value just like you would an int or a double because `string_view` is a small value.

However, today there is one place where you simply *cannot* pass types like `string_view` by value: to their own member functions! The implicit object parameter is always a reference - so any such member functions that do not get inlined incur a double indirection! 

Any member function of such small types that does not do any modifications could as an easy performance optimization simply take the object parameter by value. This is possible *only* with the explicit object parameter syntax (there is no way to express this idea with a trailing type). Here is an example of some member functions of `basic_string_view` assuming that we are just using `charT const*` as `iterator`:

```c++
template <class charT, class traits = char_traits<charT>>
class basic_string_view {
private:
    const_pointer data_;
    size_type size_;
public:
    constexpr const_iterator begin(this basic_string_view self) {
        return self.data_;
    }
    
    constexpr const_iterator end(this basic_string_view self) {
        return self.data_ + self.size_;
    }
    
    constexpr size_t size(this basic_string_view self) {
        return self.size_;
    }
    
    constexpr const_reference operator[](this basic_string_view self, size_type pos) {
        return self.data_[pos];
    }
};
```

Most of the member functions can be rewritten this way for a free performance boost.

The same can be said for types that aren't just cheap to copy, but also have no state at all. This was mentioned earlier, but compare these two implementations of `less_than`:

<table style="width:100%">
<tr>
<th style="width:50%">C++17</th>
<th style="width:50%">Explicit Object Parameter</th>
</tr>
<tr>
<td>
```c++
struct less_than {
    template <typename T, typename U>
    bool operator()(T const& lhs, U const& rhs) {
        return lhs < rhs;
    }
};
```
</td>
<td>
```c++
struct less_than {
    template <typename T, typename U>
    bool operator()(this less_than,
            T const& lhs, U const& rhs) {
        return lhs < rhs;
    }
};
```
</td>
</tr>
</table>

In C++17, invoking `less_than()(x, y)` still requires an implicit reference to the `less_than` object. That's more work that's completely unnecessary. Copying it is free - the compiler knows it doesn't have to do anything. We *want* to pass `less_than` by value here. Indeed, this specific situation is the main motivation for [[P1169R0]].

## SFINAE-friendly callables ## {#sfinae-friendly-callables}

A seemingly unrelated problem to the question of code quadruplication is that of writing these numerous overloads for function wrappers, as demonstrated in [[P0826R0]]. Consider what happens if we implement `std::not_fn()`, as currently specified:

```cpp
template <typename F>
class call_wrapper {
    F f;
public:
    // ...
    template <typename... Args>
    auto operator()(Args&&... ) &
        -> decltype(!declval<invoke_result_t<F&, Args...>>());

    template <typename... Args>
    auto operator()(Args&&... ) const&
        -> decltype(!declval<invoke_result_t<const F&, Args...>>());

    // ... same for && and const && ...
};

template <typename F>
auto not_fn(F&& f) {
    return call_wrapper<std::decay_t<F>>{std::forward<F>(f)};
}
```

As described in the paper, this implementation has two pathological cases: one in which the callable is SFINAE-unfriendly (which would cause a call to be ill-formed, when it could otherwise work), and one in which overload is deleted (which would cause a call to fall-back to a different overload, when it should fail):

```cpp
struct unfriendly {
    template <typename T>
    auto operator()(T v) {
        static_assert(std::is_same_v<T, int>);
        return v;
    }

    template <typename T>
    auto operator()(T v) const {
        static_assert(std::is_same_v<T, double>);
        return v;
    }
};

struct fun {
    template <typename... Args>
    void operator()(Args&&...) = delete;

    template <typename... Args>
    bool operator()(Args&&...) const { return true; }
};

std::not_fn(unfriendly{})(1); // static assert!
                              // even though the non-const overload is viable and would be the best
                              // match, during overload resolution, both overloads of unfriendly have
                              // to be instantiated - and the second one is a hard compile error.

std::not_fn(fun{})();         // ok!? Returns false
                              // even though we want the non-const overload to be deleted, the const
                              // overload of the call_wrapper ends up being viable - and the only viable
                              // candidate.
```

Gracefully handling SFINAE-unfriendly callables is **not solvable** in C++ today. Preventing fallback can be solved by the addition of yet another four overloads, so that each of the four *cv*/ref-qualifiers leads to a pair of overloads: one enabled and one `deleted`.

This proposal solves both problems by simply allowing `this` to be deduced. The following is a complete implementation of `std::not_fn`. For simplicity, it makes use of `BOOST_HOF_RETURNS` from [Boost.HOF](https://www.boost.org/doc/libs/1_68_0/libs/hof/doc/html/include/boost/hof/returns.html) to avoid having to duplicate expressions:

<table style="width:100%">
<tr>
<th style="width:50%">Explicit object parameter</th>
<th style="width:50%">Trailing object type</th>
</tr>
<tr>
<td>
```cpp
template <typename F>
struct call_wrapper {
    F f;

    template <typename Self, typename... Args>
    auto operator()(this Self&&, Args&&... args)
        BOOST_HOF_RETURNS(
            !invoke(
                forward_like<Self>(this->f),
                forward<Args>(args)...))
};

template <typename F>
auto not_fn(F&& f) {
    return call_wrapper<decay_t<F>>{forward<F>(f)};
}
```
</td>
<td>
```cpp
template <typename F>
struct call_wrapper {
    F f;

    template <typename Self, typename... Args>
    auto operator()(Args&&... args) Self&&
        BOOST_HOF_RETURNS(
            !invoke(
                forward_like<Self>(this->call_wrapper::f),
                forward<Args>(args)...))
};

template <typename F>
auto not_fn(F&& f) {
    return call_wrapper<decay_t<F>>{forward<F>(f)};
}
```
</td>
</tr>
</table>

With either syntax:

```c++
not_fn(unfriendly{})(1); // ok
not_fn(fun{})();         // error
```

Here, there is only one overload with everything deduced together. The first example now works correctly. `Self` gets deduced as `call_wrapper<unfriendly>`, and the one `operator()` will only consider `unfriendly`'s non-`const` call operator. The `const` one is simply never considered, so does not have an opportunity to cause problems. The call works. 

The second example now fails correctly. Previously, we had four candidates: the two non-`const` ones were removed from the overload set due to `fun`'s non-`const` call operator being `delete`d, and the two `const` ones which were viable. But now, we only have one candidate. `Self` gets deduced as `call_wrapper<fun>`, which requires `fun`'s non-`const` call operator to be well-formed. Since it is not, the call is an error. There is no opportunity for fallback since there is only one overload ever considered. 

As a result, this singular overload then has precisely the desired behavior: working, for `unfriendly`, and not working, for `fun`.

Note that this could also be implemented as a lambda completely within the body of `not_fn`:

```cpp
template <typename F>
auto not_fn(F&& f) {
    return [f=forward<F>(f)](this auto&& self, auto&&.. args)
        BOOST_HOF_RETURNS(
            !invoke(
                forward_like<decltype(self)>(f),
                forward<decltype(args)>(args)...))
        ;
}
```

# Suggested Polls # {#suggested-polls}

We would like to suggest the following polls on this proposal:

1. Do we want a solution in this direction of this paper? That is, do we want a syntax that allows for deducing the qualifiers and value category of the object parameter for non-static member functions?

2. [Four-way] We want that solution to be 
    - [[#syntax-1]]
    - [[#syntax-2]]
    - [[#syntax-3]]
    - [[#syntax-4]]

3. [three-way] Only if [[#syntax-1]] or [[#syntax-3]] is chosen:
    - `this` should be inaccessible and every access must be qualified 
    - `this` is accessible but every access must be qualified 
    - `this` is accessible and implicit lookup is permitted.

4. Should we pursue a solution along the lines presented [[#potential-extensions]] `typename T: B`?

# Wording # {#wording}

Change 7.6.1.2 [expr.call], paragraph 7:

> If the function is a non-static member function <ins>without an explicit object parameter</ins>, the `this` parameter of the function is initialized with a pointer to the object of the call, converted as if by an explicit type conversion. <ins>If the function is a non-static member function with an explicit object parameter, the explicit object parameter is initialized with the object of the call and each subsequent parameter is initialized with its corresponding argument.</ins>

Add to the grammar of 9.2.3.5 [dcl.fct], paragraph 3, the ability to provide an explicit object parameter:

> A type of either form is a <i>function type</i>.<br />
> &nbsp;&nbsp;&nbsp;<i>parameter-declaration-clause:</i><br />
> &nbsp;&nbsp;&nbsp;&nbsp;&nbsp;&nbsp;<i>parameter-declaration-list<sub>opt</sub></i>`...`<sub><i>opt</i></sub><br />
> &nbsp;&nbsp;&nbsp;&nbsp;&nbsp;&nbsp;<i>parameter-declaration-list</i>`,` `...`<br />
> <br />
> &nbsp;&nbsp;&nbsp;<i>parameter-declaration-list:</i><br />
> &nbsp;&nbsp;&nbsp;&nbsp;&nbsp;&nbsp;<i>parameter-declaration</i><br />
> &nbsp;&nbsp;&nbsp;&nbsp;&nbsp;&nbsp;<i>parameter-declaration-list</i>`,` <i>parameter-declaration</i><br />
> <br />
> &nbsp;&nbsp;&nbsp;&nbsp;<i>parameter-declaration</i>:<br />
> &nbsp;&nbsp;&nbsp;&nbsp;&nbsp;&nbsp;&nbsp;&nbsp;<i>attribute-specifier-seq<sub>opt</sub> decl-specifier-seq declarator</i><br />
> &nbsp;&nbsp;&nbsp;&nbsp;&nbsp;&nbsp;&nbsp;&nbsp;<i>attribute-specifier-seq<sub>opt</sub> decl-specifier-seq declarator `=` initializer-clause</i><br />
> &nbsp;&nbsp;&nbsp;&nbsp;&nbsp;&nbsp;&nbsp;&nbsp;<ins><i>attribute-specifier-seq<sub>opt</sub> `this` decl-specifier-seq declarator</i></ins><br />
> &nbsp;&nbsp;&nbsp;&nbsp;&nbsp;&nbsp;&nbsp;&nbsp;<i>attribute-specifier-seq<sub>opt</sub> decl-specifier-seq abstract-declarator<sub>opt</sub></i><br />
> &nbsp;&nbsp;&nbsp;&nbsp;&nbsp;&nbsp;&nbsp;&nbsp;<ins><i>attribute-specifier-seq<sub>opt</sub> decl-specifier-seq `this` abstract-declarator<sub>opt</sub></i></ins><br />
> &nbsp;&nbsp;&nbsp;&nbsp;&nbsp;&nbsp;&nbsp;&nbsp;<i>attribute-specifier-seq<sub>opt</sub> decl-specifier-seq abstract-declarator<sub>opt</sub> `=` initializer-clause</i><br />

Add a paragraph to 9.2.3.5 [dcl.fct], before paragraph 6:

<div class="ins">A *parameter-declaration* that contains the `this` keyword is known as an *explicit object parameter*. An explicit object parameter shall only be the first *parameter-declaration* in a *parameter-declaration-list*. A function type with an explicit object parameter shall not have a *cv-qualifier-seq* or a *ref-qualifier-seq* and shall only appear as the function type for a non-static member function. 
</div>

Add a sentence to 9.2.3.6 [dcl.fct.default]:

> If an *initializer-clause* is specified in a *parameter-declaration* this *initializer-clause* is used as a default argument. <ins>An explicit object parameter shall not have an *initializer-clause*.</ins> [*Note*: Default arguments will be used in calls where trailing arguments are missing ([expr.call]). —*end note*]

Insert a bullet to 9.4.2 [dcl.fct.def.default], paragraph 1:

> A function definition whose *function-body* is of the form `= default ;` is called an *explicitly-defaulted* definition. A function that is explicitly defaulted shall
>   - be a special member function or a comparison operator ([expr.spaceship], [expr.rel], [expr.eq]), and
>   - not have default arguments.
>   - <ins>not have an explicit object parameter.</ins>

Add an extra requirement to 10.3.4 [class.ctor], paragraph 1:

> The *class-name* shall not be a *typedef-name*. In a constructor declaration, each *decl-specifier* in the optional *decl-specifier-seq* shall be `friend`, `inline`, `constexpr`, or an *explicit-specifier*. <ins>A constructor shall not have an explicit object parameter.</ins>

Add an extra clause to 10.3.2 [class.mfct.non-static], paragraph 4:

> A non-static member function <ins>without an explicit object parameter</ins> may be declared `const`, `volatile`, or `const volatile`. These *cv*-qualifiers affect the type of the `this` pointer. They also affect the function type of the member function; a member function declared `const` is a *const* member function, a member function declared `volatile` is a *volatile* member function and a member function declared `const volatile` is a *const volatile member function*.

Add an extra clause to 10.3.2 [class.mfct.non-static], paragraph 5:

> A non-static member function <ins>without an explicit object parameter</ins> may be declared with a *ref-qualifier* ([dcl.fct]); see [over.match.funcs].

Add an extra clause to 10.3.2 [class.mfct.non-static], paragraph 6:

> A non-static member function <ins>without an explicit object parameter</ins> may be declared virtual ([class.virtual]) or pure virtual ([class.abstract]).

Change the specification for the `this` pointer in 10.3.2.1 [class.this]:

> In the body of a non-static ([class.mfct]) member function, the keyword `this` is a prvalue whose value is the address of the object for which the function is called. <del>The type of `this` in a member function of a class `X` is `X*`. If the member function is declared `const`, the type of `this` is `const X*`, if the member function is declared `volatile`, the type of `this` is `volatile X*`, and if the member function is declared `const volatile`, the type of `this` is `const volatile X*`.</del> <ins>The type of `this` is determined as follows:
>    - <ins>if the non-static member function of a class `X` does not have an explicit object parameter, then the type of `this` is *cv-qualifier-seq* `X*`;</ins>
>    - <ins>otherwise, let *cv* be the *cv-qualifiers* of the possibly deduced explicit object parameter. Then the type of `this` is *cv* `X*`</ins>

# Acknowledgements # {#acknowledgements}

The authors would like to thank:

- Jonathan Wakely, for bringing us all together by pointing out we were writing the same paper, twice
- Chandler Carruth for a lot of feedback and guidance around design issues
- Graham Heynes, Andrew Bennieston, Jeff Snyder for early feedback regarding the meaning of `this` inside function bodies
- Amy Worthington, Jackie Chen, Vittorio Romeo, Tristan Brindle, Agustín Bergé, Louis Dionne, and Michael Park for early feedback
- Guilherme Hartmann for his guidance with the implementation
- Richard Smith, Jens Maurer, and Hubert Tong for help with wording

<!--
 vim: ft=markdown wrap linebreak nolist textwidth=0 wrapmargin=0
--><|MERGE_RESOLUTION|>--- conflicted
+++ resolved
@@ -993,17 +993,10 @@
 </tr>
 <tr>
 <th>Safety with derived objects<sup>&dagger;</sup></th>
-<<<<<<< HEAD
-<td>Easy, if `this` is accessible</td>
-<td>Difficult and verbose since `this` refers to derived object</td>
-<td>Easy, if `this` is accessible</td>
-<td>Difficult and verbose since `this` refers to derived object</td>
-=======
 <td>Easy, if `this` is accessible. Difficult and verbose otherwise. </td>
 <td>Difficult and verbose. </td>
 <td>Easy, if `this` is accessible. Difficult and verbose otherwise. </td>
 <td>Difficult and verbose.</td>
->>>>>>> 22d8daa1
 </tr>
 <tr>
 <th>Parsing issues</th>
