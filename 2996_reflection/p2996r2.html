<!DOCTYPE html>
<html xmlns="http://www.w3.org/1999/xhtml" lang xml:lang>
<head>
  <meta charset="utf-8" />
  <meta name="generator" content="mpark/wg21" />
  <meta name="viewport" content="width=device-width, initial-scale=1.0, user-scalable=yes" />
<<<<<<< HEAD
  <meta name="dcterms.date" content="2024-02-10" />
=======
  <meta name="dcterms.date" content="2024-02-12" />
>>>>>>> f16a5bbc
  <title>Reflection for C++26</title>
  <style>
      code{white-space: pre-wrap;}
      span.smallcaps{font-variant: small-caps;}
      span.underline{text-decoration: underline;}
      div.column{display: inline-block; vertical-align: top; width: 50%;}
      div.hanging-indent{margin-left: 1.5em; text-indent: -1.5em;}
      ul.task-list{list-style: none;}
      pre > code.sourceCode { white-space: pre; position: relative; }
      pre > code.sourceCode > span { display: inline-block; line-height: 1.25; }
      pre > code.sourceCode > span:empty { height: 1.2em; }
      code.sourceCode > span { color: inherit; text-decoration: inherit; }
      div.sourceCode { margin: 1em 0; }
      pre.sourceCode { margin: 0; }
      @media screen {
      div.sourceCode { overflow: auto; }
      }
      @media print {
      pre > code.sourceCode { white-space: pre-wrap; }
      pre > code.sourceCode > span { text-indent: -5em; padding-left: 5em; }
      }
      pre.numberSource code
        { counter-reset: source-line 0; }
      pre.numberSource code > span
        { position: relative; left: -4em; counter-increment: source-line; }
      pre.numberSource code > span > a:first-child::before
        { content: counter(source-line);
          position: relative; left: -1em; text-align: right; vertical-align: baseline;
          border: none; display: inline-block;
          -webkit-touch-callout: none; -webkit-user-select: none;
          -khtml-user-select: none; -moz-user-select: none;
          -ms-user-select: none; user-select: none;
          padding: 0 4px; width: 4em;
          color: #aaaaaa;
        }
      pre.numberSource { margin-left: 3em; border-left: 1px solid #aaaaaa;  padding-left: 4px; }
      div.sourceCode
        {  background-color: #f6f8fa; }
      @media screen {
      pre > code.sourceCode > span > a:first-child::before { text-decoration: underline; }
      }
      code span. { } /* Normal */
      code span.al { color: #ff0000; } /* Alert */
      code span.an { } /* Annotation */
      code span.at { } /* Attribute */
      code span.bn { color: #9f6807; } /* BaseN */
      code span.bu { color: #9f6807; } /* BuiltIn */
      code span.cf { color: #00607c; } /* ControlFlow */
      code span.ch { color: #9f6807; } /* Char */
      code span.cn { } /* Constant */
      code span.co { color: #008000; font-style: italic; } /* Comment */
      code span.cv { color: #008000; font-style: italic; } /* CommentVar */
      code span.do { color: #008000; } /* Documentation */
      code span.dt { color: #00607c; } /* DataType */
      code span.dv { color: #9f6807; } /* DecVal */
      code span.er { color: #ff0000; font-weight: bold; } /* Error */
      code span.ex { } /* Extension */
      code span.fl { color: #9f6807; } /* Float */
      code span.fu { } /* Function */
      code span.im { } /* Import */
      code span.in { color: #008000; } /* Information */
      code span.kw { color: #00607c; } /* Keyword */
      code span.op { color: #af1915; } /* Operator */
      code span.ot { } /* Other */
      code span.pp { color: #6f4e37; } /* Preprocessor */
      code span.re { } /* RegionMarker */
      code span.sc { color: #9f6807; } /* SpecialChar */
      code span.ss { color: #9f6807; } /* SpecialString */
      code span.st { color: #9f6807; } /* String */
      code span.va { } /* Variable */
      code span.vs { color: #9f6807; } /* VerbatimString */
      code span.wa { color: #008000; font-weight: bold; } /* Warning */
      code.diff {color: #898887}
      code.diff span.va {color: #006e28}
      code.diff span.st {color: #bf0303}
  </style>
  <style type="text/css">
body {
margin: 5em;
font-family: serif;

hyphens: auto;
line-height: 1.35;
}
div.wrapper {
max-width: 60em;
margin: auto;
}
ul {
list-style-type: none;
padding-left: 2em;
margin-top: -0.2em;
margin-bottom: -0.2em;
}
a {
text-decoration: none;
color: #4183C4;
}
a.hidden_link {
text-decoration: none;
color: inherit;
}
li {
margin-top: 0.6em;
margin-bottom: 0.6em;
}
h1, h2, h3, h4 {
position: relative;
line-height: 1;
}
a.self-link {
position: absolute;
top: 0;
left: calc(-1 * (3.5rem - 26px));
width: calc(3.5rem - 26px);
height: 2em;
text-align: center;
border: none;
transition: opacity .2s;
opacity: .5;
font-family: sans-serif;
font-weight: normal;
font-size: 83%;
}
a.self-link:hover { opacity: 1; }
a.self-link::before { content: "§"; }
ul > li:before {
content: "\2014";
position: absolute;
margin-left: -1.5em;
}
:target { background-color: #C9FBC9; }
:target .codeblock { background-color: #C9FBC9; }
:target ul { background-color: #C9FBC9; }
.abbr_ref { float: right; }
.folded_abbr_ref { float: right; }
:target .folded_abbr_ref { display: none; }
:target .unfolded_abbr_ref { float: right; display: inherit; }
.unfolded_abbr_ref { display: none; }
.secnum { display: inline-block; min-width: 35pt; }
.header-section-number { display: inline-block; min-width: 35pt; }
.annexnum { display: block; }
div.sourceLinkParent {
float: right;
}
a.sourceLink {
position: absolute;
opacity: 0;
margin-left: 10pt;
}
a.sourceLink:hover {
opacity: 1;
}
a.itemDeclLink {
position: absolute;
font-size: 75%;
text-align: right;
width: 5em;
opacity: 0;
}
a.itemDeclLink:hover { opacity: 1; }
span.marginalizedparent {
position: relative;
left: -5em;
}
li span.marginalizedparent { left: -7em; }
li ul > li span.marginalizedparent { left: -9em; }
li ul > li ul > li span.marginalizedparent { left: -11em; }
li ul > li ul > li ul > li span.marginalizedparent { left: -13em; }
div.footnoteNumberParent {
position: relative;
left: -4.7em;
}
a.marginalized {
position: absolute;
font-size: 75%;
text-align: right;
width: 5em;
}
a.enumerated_item_num {
position: relative;
left: -3.5em;
display: inline-block;
margin-right: -3em;
text-align: right;
width: 3em;
}
div.para { margin-bottom: 0.6em; margin-top: 0.6em; text-align: justify; }
div.section { text-align: justify; }
div.sentence { display: inline; }
span.indexparent {
display: inline;
position: relative;
float: right;
right: -1em;
}
a.index {
position: absolute;
display: none;
}
a.index:before { content: "⟵"; }

a.index:target {
display: inline;
}
.indexitems {
margin-left: 2em;
text-indent: -2em;
}
div.itemdescr {
margin-left: 3em;
}
.bnf {
font-family: serif;
margin-left: 40pt;
margin-top: 0.5em;
margin-bottom: 0.5em;
}
.ncbnf {
font-family: serif;
margin-top: 0.5em;
margin-bottom: 0.5em;
margin-left: 40pt;
}
.ncsimplebnf {
font-family: serif;
font-style: italic;
margin-top: 0.5em;
margin-bottom: 0.5em;
margin-left: 40pt;
background: inherit; 
}
span.textnormal {
font-style: normal;
font-family: serif;
white-space: normal;
display: inline-block;
}
span.rlap {
display: inline-block;
width: 0px;
}
span.descr { font-style: normal; font-family: serif; }
span.grammarterm { font-style: italic; }
span.term { font-style: italic; }
span.terminal { font-family: monospace; font-style: normal; }
span.nonterminal { font-style: italic; }
span.tcode { font-family: monospace; font-style: normal; }
span.textbf { font-weight: bold; }
span.textsc { font-variant: small-caps; }
a.nontermdef { font-style: italic; font-family: serif; }
span.emph { font-style: italic; }
span.techterm { font-style: italic; }
span.mathit { font-style: italic; }
span.mathsf { font-family: sans-serif; }
span.mathrm { font-family: serif; font-style: normal; }
span.textrm { font-family: serif; }
span.textsl { font-style: italic; }
span.mathtt { font-family: monospace; font-style: normal; }
span.mbox { font-family: serif; font-style: normal; }
span.ungap { display: inline-block; width: 2pt; }
span.textit { font-style: italic; }
span.texttt { font-family: monospace; }
span.tcode_in_codeblock { font-family: monospace; font-style: normal; }
span.phantom { color: white; }

span.math { font-style: normal; }
span.mathblock {
display: block;
margin-left: auto;
margin-right: auto;
margin-top: 1.2em;
margin-bottom: 1.2em;
text-align: center;
}
span.mathalpha {
font-style: italic;
}
span.synopsis {
font-weight: bold;
margin-top: 0.5em;
display: block;
}
span.definition {
font-weight: bold;
display: block;
}
.codeblock {
margin-left: 1.2em;
line-height: 127%;
}
.outputblock {
margin-left: 1.2em;
line-height: 127%;
}
div.itemdecl {
margin-top: 2ex;
}
code.itemdeclcode {
white-space: pre;
display: block;
}
span.textsuperscript {
vertical-align: super;
font-size: smaller;
line-height: 0;
}
.footnotenum { vertical-align: super; font-size: smaller; line-height: 0; }
.footnote {
font-size: small;
margin-left: 2em;
margin-right: 2em;
margin-top: 0.6em;
margin-bottom: 0.6em;
}
div.minipage {
display: inline-block;
margin-right: 3em;
}
div.numberedTable {
text-align: center;
margin: 2em;
}
div.figure {
text-align: center;
margin: 2em;
}
table {
border: 1px solid black;
border-collapse: collapse;
margin-left: auto;
margin-right: auto;
margin-top: 0.8em;
text-align: left;
hyphens: none; 
}
td, th {
padding-left: 1em;
padding-right: 1em;
vertical-align: top;
}
td.empty {
padding: 0px;
padding-left: 1px;
}
td.left {
text-align: left;
}
td.right {
text-align: right;
}
td.center {
text-align: center;
}
td.justify {
text-align: justify;
}
td.border {
border-left: 1px solid black;
}
tr.rowsep, td.cline {
border-top: 1px solid black;
}
tr.even, tr.odd {
border-bottom: 1px solid black;
}
tr.capsep {
border-top: 3px solid black;
border-top-style: double;
}
tr.header {
border-bottom: 3px solid black;
border-bottom-style: double;
}
th {
border-bottom: 1px solid black;
}
span.centry {
font-weight: bold;
}
div.table {
display: block;
margin-left: auto;
margin-right: auto;
text-align: center;
width: 90%;
}
span.indented {
display: block;
margin-left: 2em;
margin-bottom: 1em;
margin-top: 1em;
}
ol.enumeratea { list-style-type: none; background: inherit; }
ol.enumerate { list-style-type: none; background: inherit; }

code.sourceCode > span { display: inline; }
</style>
  <style type="text/css">a {
color : #4183C4;
text-decoration: underline;
}
a.marginalized {
text-decoration: none;
}
a.self-link {
text-decoration: none;
}
h1#toctitle {
border-bottom: 1px solid #cccccc;
}
#TOC li {
margin-top: 1px;
margin-bottom: 1px;
}
#TOC ul>li:before { display: none; }
h3.subtitle { margin-top: -15px; }
h1:target { background-color: transparent; }
h2:target { background-color: transparent; }
h3:target { background-color: transparent; }
h4:target { background-color: transparent; }
h5:target { background-color: transparent; }
h6:target { background-color: transparent; }
code span.co { font-family: monospace; }
table tr {
background-color: white;
}
table tr:nth-child(2n) {
background-color: #f6f8fa;
}
#title-block-header > table tr:nth-child(2n) {
background-color: white;
}
td > div.sourceCode {
background-color: inherit;
}
table {
border-collapse: collapse;
}
table td, table th {
border: 1px solid #cccccc;
}
table th {
border-bottom: 1px solid black;
text-align: center;
}
table tr:first-child th {
border-top: 0;
}
table tr:last-child td {
border-bottom: 0;
}
table tr td:first-child,
table tr th:first-child {
border-left: 0;
}
table tr td:last-child,
table tr th:last-child {
border-right: 0;
}
table tbody tr:first-child td {
border-top: 1px solid black;
}
#title-block-header td { border: 0; }
@media all {
body {
margin: 2em;
}
}
@media screen and (min-width: 480px) {
body {
margin: 5em;
}
}
#refs code{padding-left: 0px; text-indent: 0px;}
:root {
--diff-ins: #e6ffed;
--diff-strongins: #acf2bd;
--diff-del: #ffdddd;
--diff-strongdel: #ff8888;
}
span.diffins {
background-color: var(--diff-strongins);
}
span.diffdel {
background-color: var(--diff-strongdel);
}
div.rm { text-decoration: line-through; }
div.rm code.sourceCode { text-decoration: line-through; }
div.addu, span.addu {
color: #006e28;
background-color: var(--diff-ins);
}

div.rm pre, div.add pre { background-color: #f6f8fa; }
div.addu pre { background-color: var(--diff-ins); }
div.add, div.add pre { background-color: var(--diff-ins); }
div.addu blockquote {
border-left: 4px solid #00a000;
padding: 0 15px;
color: #006e28;
text-decoration: none;
}
div.addu blockquote code.sourceCode { text-decoration: none; }
div.addu blockquote pre { text-decoration: none; }
div.addu blockquote pre code { text-decoration: none; }
div.quote {
border-left: 7px solid #ccc;
background: #f9f9f9;
margin: 1.5em 10px;
padding-left: 20px;
}
code.diff span.va { color: #000000; background-color: var(--diff-ins); }
code.diff span.st { color: #000000; background-color: var(--diff-del); }
</style>
  <link href="data:image/x-icon;base64,AAABAAIAEBAAAAEAIABoBAAAJgAAACAgAAABACAAqBAAAI4EAAAoAAAAEAAAACAAAAABACAAAAAAAAAAAAAAAAAAAAAAAAAAAAAAAAAA////AIJEAACCRAAAgkQAAIJEAACCRAAAgkQAVoJEAN6CRADegkQAWIJEAACCRAAAgkQAAIJEAACCRAAA////AP///wCCRAAAgkQAAIJEAACCRAAsgkQAvoJEAP+CRAD/gkQA/4JEAP+CRADAgkQALoJEAACCRAAAgkQAAP///wD///8AgkQAAIJEABSCRACSgkQA/IJEAP99PQD/dzMA/3czAP99PQD/gkQA/4JEAPyCRACUgkQAFIJEAAD///8A////AHw+AFiBQwDqgkQA/4BBAP9/PxP/uZd6/9rJtf/bybX/upd7/39AFP+AQQD/gkQA/4FDAOqAQgBc////AP///wDKklv4jlEa/3o7AP+PWC//8+3o///////////////////////z7un/kFox/35AAP+GRwD/mVYA+v///wD///8A0Zpk+NmibP+0d0T/8evj///////+/fv/1sKz/9bCs//9/fr//////+/m2/+NRwL/nloA/5xYAPj///8A////ANKaZPjRmGH/5cKh////////////k149/3UwAP91MQD/lmQ//86rhv+USg3/m1YA/5hSAP+bVgD4////AP///wDSmmT4zpJY/+/bx///////8+TV/8mLT/+TVx//gkIA/5lVAP+VTAD/x6B//7aEVv/JpH7/s39J+P///wD///8A0ppk+M6SWP/u2sf///////Pj1f/Nj1T/2KFs/8mOUv+eWhD/lEsA/8aee/+0glT/x6F7/7J8Rvj///8A////ANKaZPjRmGH/48Cf///////+/v7/2qt//82PVP/OkFX/37KJ/86siv+USg7/mVQA/5hRAP+bVgD4////AP///wDSmmT40ppk/9CVXP/69O////////7+/v/x4M//8d/P//7+/f//////9u7n/6tnJf+XUgD/nFgA+P///wD///8A0ppk+NKaZP/RmWL/1qNy//r07///////////////////////+vXw/9akdP/Wnmn/y5FY/6JfFvj///8A////ANKaZFTSmmTo0ppk/9GYYv/Ql1//5cWm//Hg0P/x4ND/5cWm/9GXYP/RmGH/0ppk/9KaZOjVnmpY////AP///wDSmmQA0ppkEtKaZI7SmmT60ppk/9CWX//OkVb/zpFW/9CWX//SmmT/0ppk/NKaZJDSmmQS0ppkAP///wD///8A0ppkANKaZADSmmQA0ppkKtKaZLrSmmT/0ppk/9KaZP/SmmT/0ppkvNKaZCrSmmQA0ppkANKaZAD///8A////ANKaZADSmmQA0ppkANKaZADSmmQA0ppkUtKaZNzSmmTc0ppkVNKaZADSmmQA0ppkANKaZADSmmQA////AP5/AAD4HwAA4AcAAMADAACAAQAAgAEAAIABAACAAQAAgAEAAIABAACAAQAAgAEAAMADAADgBwAA+B8AAP5/AAAoAAAAIAAAAEAAAAABACAAAAAAAAAAAAAAAAAAAAAAAAAAAAAAAAAA////AP///wCCRAAAgkQAAIJEAACCRAAAgkQAAIJEAACCRAAAgkQAAIJEAACCRAAAgkQAAIJEAAyCRACMgkQA6oJEAOqCRACQgkQAEIJEAACCRAAAgkQAAIJEAACCRAAAgkQAAIJEAACCRAAAgkQAAIJEAACCRAAA////AP///wD///8A////AIJEAACCRAAAgkQAAIJEAACCRAAAgkQAAIJEAACCRAAAgkQAAIJEAACCRABigkQA5oJEAP+CRAD/gkQA/4JEAP+CRADqgkQAZoJEAACCRAAAgkQAAIJEAACCRAAAgkQAAIJEAACCRAAAgkQAAIJEAAD///8A////AP///wD///8AgkQAAIJEAACCRAAAgkQAAIJEAACCRAAAgkQAAIJEAACCRAA4gkQAwoJEAP+CRAD/gkQA/4JEAP+CRAD/gkQA/4JEAP+CRAD/gkQAxIJEADyCRAAAgkQAAIJEAACCRAAAgkQAAIJEAACCRAAAgkQAAP///wD///8A////AP///wCCRAAAgkQAAIJEAACCRAAAgkQAAIJEAACCRAAWgkQAmIJEAP+CRAD/gkQA/4JEAP+CRAD/gkQA/4JEAP+CRAD/gkQA/4JEAP+CRAD/gkQA/4JEAJyCRAAYgkQAAIJEAACCRAAAgkQAAIJEAACCRAAA////AP///wD///8A////AIJEAACCRAAAgkQAAIJEAACCRAAAgkQAdIJEAPCCRAD/gkQA/4JEAP+CRAD/gkQA/4JEAP+CRAD/gkQA/4JEAP+CRAD/gkQA/4JEAP+CRAD/gkQA/4JEAPSCRAB4gkQAAIJEAACCRAAAgkQAAIJEAAD///8A////AP///wD///8AgkQAAIJEAACCRAAAgkQASoJEANKCRAD/gkQA/4JEAP+CRAD/g0YA/39AAP9zLgD/bSQA/2shAP9rIQD/bSQA/3MuAP9/PwD/g0YA/4JEAP+CRAD/gkQA/4JEAP+CRADUgkQAToJEAACCRAAAgkQAAP///wD///8A////AP///wB+PwAAgkUAIoJEAKiCRAD/gkQA/4JEAP+CRAD/hEcA/4BBAP9sIwD/dTAA/5RfKv+viF7/vp56/76ee/+wiF7/lWAr/3YxAP9sIwD/f0AA/4RHAP+CRAD/gkQA/4JEAP+CRAD/gkQArIJEACaBQwAA////AP///wD///8A////AIBCAEBzNAD6f0EA/4NFAP+CRAD/gkQA/4VIAP92MwD/bSUA/6N1Tv/ezsL/////////////////////////////////38/D/6V3Uv9uJgD/dTEA/4VJAP+CRAD/gkQA/4JEAP+BQwD/fUAA/4FDAEj///8A////AP///wD///8AzJRd5qBlKf91NgD/dDUA/4JEAP+FSQD/cy4A/3YyAP/PuKP//////////////////////////////////////////////////////9K7qP94NQD/ciwA/4VJAP+CRAD/fkEA/35BAP+LSwD/mlYA6v///wD///8A////AP///wDdpnL/4qx3/8KJUv+PUhf/cTMA/3AsAP90LgD/4dK+/////////////////////////////////////////////////////////////////+TYxf91MAD/dTIA/31CAP+GRwD/llQA/6FcAP+gWwD8////AP///wD///8A////ANGZY/LSm2X/4ap3/92mcP+wdT3/byQA/8mwj////////////////////////////////////////////////////////////////////////////+LYxv9zLgP/jUoA/59bAP+hXAD/nFgA/5xYAPL///8A////AP///wD///8A0ppk8tKaZP/RmWL/1p9q/9ubXv/XqXj////////////////////////////7+fD/vZyG/6BxS/+gcUr/vJuE//r37f//////////////////////3MOr/5dQBf+dVQD/nVkA/5xYAP+cWAD/nFgA8v///wD///8A////AP///wDSmmTy0ppk/9KaZP/SmWP/yohJ//jo2P//////////////////////4NTG/4JDFf9lGAD/bSQA/20kAP9kGAD/fz8S/+Xb0f//////5NG9/6txN/+LOgD/m1QA/51aAP+cWAD/m1cA/5xYAP+cWADy////AP///wD///8A////ANKaZPLSmmT/0ppk/8+TWf/Unmv//v37//////////////////////+TWRr/VwsA/35AAP+ERgD/g0UA/4JGAP9lHgD/kFga/8KXX/+TRwD/jT4A/49CAP+VTQD/n10A/5xYAP+OQQD/lk4A/55cAPL///8A////AP///wD///8A0ppk8tKaZP/SmmT/y4tO/92yiP//////////////////////8NnE/8eCQP+rcTT/ez0A/3IyAP98PgD/gEMA/5FSAP+USwD/jj8A/5lUAP+JNwD/yqV2/694Mf+HNQD/jkAA/82rf/+laBj/jT4A8v///wD///8A////AP///wDSmmTy0ppk/9KaZP/LiUr/4byY///////////////////////gupX/0I5P/+Wuev/Lklz/l1sj/308AP+QSwD/ol0A/59aAP+aVQD/k0oA/8yoh///////+fXv/6pwO//Lp3v///////Pr4f+oay7y////AP///wD///8A////ANKaZPLSmmT/0ppk/8uJSv/hvJj//////////////////////+G7l//Jhkb/0ppk/96nc//fqXX/x4xO/6dkFP+QSQD/llEA/5xXAP+USgD/yaOA///////38uv/qG05/8ijdv//////8efb/6ZpLPL///8A////AP///wD///8A0ppk8tKaZP/SmmT/zIxO/9yxh///////////////////////7dbA/8iEQf/Sm2X/0Zlj/9ScZv/eqHf/2KJv/7yAQf+XTgD/iToA/5lSAP+JNgD/yKFv/611LP+HNQD/jT8A/8qmeP+kZRT/jT4A8v///wD///8A////AP///wDSmmTy0ppk/9KaZP/Pk1n/1J5q//78+//////////////////+/fv/1aFv/8iEQv/Tm2b/0ppl/9GZY//Wn2z/1pZc/9eldf/Bl2b/kUcA/4w9AP+OQAD/lUwA/59eAP+cWQD/jT8A/5ZOAP+eXADy////AP///wD///8A////ANKaZPLSmmT/0ppk/9KZY//KiEn/8d/P///////////////////////47+f/05tm/8iCP//KiEj/yohJ/8eCP//RmGH//vfy///////n1sP/rXQ7/4k4AP+TTAD/nVoA/5xYAP+cVwD/nFgA/5xYAPL///8A////AP///wD///8A0ppk8tKaZP/SmmT/0ptl/8uLTf/aq37////////////////////////////+/fz/6c2y/961jv/etY7/6Myx//78+v//////////////////////3MWv/5xXD/+ORAD/mFQA/51ZAP+cWAD/nFgA8v///wD///8A////AP///wDSmmTy0ppk/9KaZP/SmmT/0ppk/8mFRP/s1b//////////////////////////////////////////////////////////////////////////////+PD/0JFU/7NzMv+WUQD/kUsA/5tXAP+dWQDy////AP///wD///8A////ANKaZP/SmmT/0ppk/9KaZP/Sm2X/z5NZ/8yMT//z5NX/////////////////////////////////////////////////////////////////9Ofa/8yNUP/UmGH/36p5/8yTWv+qaSD/kksA/5ROAPz///8A////AP///wD///8A0ppk5NKaZP/SmmT/0ppk/9KaZP/TnGf/zY9T/82OUv/t1sD//////////////////////////////////////////////////////+7Yw//OkFX/zI5R/9OcZ//SmmP/26V0/9ymdf/BhUf/ol8R6P///wD///8A////AP///wDSmmQ80ppk9tKaZP/SmmT/0ppk/9KaZP/TnGj/zpFW/8qJSv/dson/8uHS//////////////////////////////////Lj0//etIv/y4lL/86QVf/TnGj/0ppk/9KaZP/RmWP/05xn/9ymdfjUnWdC////AP///wD///8A////ANKaZADSmmQc0ppkotKaZP/SmmT/0ppk/9KaZP/Tm2b/0Zli/8qJSf/NjlH/16Z3/+G8mP/myKr/5siq/+G8mP/Xp3f/zY5S/8qISf/RmGH/05tm/9KaZP/SmmT/0ppk/9KaZP/SmmSm0pljINWdaQD///8A////AP///wD///8A0ppkANKaZADSmmQA0ppkQtKaZMrSmmT/0ppk/9KaZP/SmmT/0ptl/9GYYf/Nj1P/y4lL/8qISP/KiEj/y4lK/82PU//RmGH/0ptl/9KaZP/SmmT/0ppk/9KaZP/SmmTO0ppkRtKaZADSmmQA0ppkAP///wD///8A////AP///wDSmmQA0ppkANKaZADSmmQA0ppkANKaZGzSmmTu0ppk/9KaZP/SmmT/0ppk/9KaZP/SmmT/0ppk/9KaZP/SmmT/0ppk/9KaZP/SmmT/0ppk/9KaZP/SmmTw0ppkcNKaZADSmmQA0ppkANKaZADSmmQA////AP///wD///8A////ANKaZADSmmQA0ppkANKaZADSmmQA0ppkANKaZBLSmmSQ0ppk/9KaZP/SmmT/0ppk/9KaZP/SmmT/0ppk/9KaZP/SmmT/0ppk/9KaZP/SmmT/0ppklNKaZBTSmmQA0ppkANKaZADSmmQA0ppkANKaZAD///8A////AP///wD///8A0ppkANKaZADSmmQA0ppkANKaZADSmmQA0ppkANKaZADSmmQy0ppkutKaZP/SmmT/0ppk/9KaZP/SmmT/0ppk/9KaZP/SmmT/0ppkvtKaZDbSmmQA0ppkANKaZADSmmQA0ppkANKaZADSmmQA0ppkAP///wD///8A////AP///wDSmmQA0ppkANKaZADSmmQA0ppkANKaZADSmmQA0ppkANKaZADSmmQA0ppkXNKaZODSmmT/0ppk/9KaZP/SmmT/0ppk5NKaZGDSmmQA0ppkANKaZADSmmQA0ppkANKaZADSmmQA0ppkANKaZADSmmQA////AP///wD///8A////ANKaZADSmmQA0ppkANKaZADSmmQA0ppkANKaZADSmmQA0ppkANKaZADSmmQA0ppkBtKaZIbSmmTo0ppk6tKaZIrSmmQK0ppkANKaZADSmmQA0ppkANKaZADSmmQA0ppkANKaZADSmmQA0ppkANKaZAD///8A////AP/8P///+B///+AH//+AAf//AAD//AAAP/AAAA/gAAAHwAAAA8AAAAPAAAADwAAAA8AAAAPAAAADwAAAA8AAAAPAAAADwAAAA8AAAAPAAAADwAAAA8AAAAPAAAADwAAAA+AAAAfwAAAP/AAAP/8AAP//gAH//+AH///4H////D//" rel="icon" />
  <!--[if lt IE 9]>
    <script src="//cdnjs.cloudflare.com/ajax/libs/html5shiv/3.7.3/html5shiv-printshiv.min.js"></script>
  <![endif]-->
  
</head>
<body>
<div class="wrapper">
<header id="title-block-header">
<h1 class="title" style="text-align:center">Reflection for C++26</h1>

<table style="border:none;float:right">
  <tr>
    <td>Document #:</td>
    <td>P2996R2</td>
  </tr>
  <tr>
    <td>Date:</td>
<<<<<<< HEAD
    <td>2024-02-10</td>
=======
    <td>2024-02-12</td>
>>>>>>> f16a5bbc
  </tr>
  <tr>
    <td style="vertical-align:top">Project:</td>
    <td>Programming Language C++</td>
  </tr>
  <tr>
    <td style="vertical-align:top">Audience:</td>
    <td>
      EWG<br>
    </td>
  </tr>
  <tr>
    <td style="vertical-align:top">Reply-to:</td>
    <td>
      Wyatt Childers<br>&lt;<a href="mailto:wcc@edg.com" class="email">wcc@edg.com</a>&gt;<br>
      Peter Dimov<br>&lt;<a href="mailto:pdimov@gmail.com" class="email">pdimov@gmail.com</a>&gt;<br>
      Dan Katz<br>&lt;<a href="mailto:dkatz85@bloomberg.net" class="email">dkatz85@bloomberg.net</a>&gt;<br>
      Barry Revzin<br>&lt;<a href="mailto:barry.revzin@gmail.com" class="email">barry.revzin@gmail.com</a>&gt;<br>
      Andrew Sutton<br>&lt;<a href="mailto:andrew.n.sutton@gmail.com" class="email">andrew.n.sutton@gmail.com</a>&gt;<br>
      Faisal Vali<br>&lt;<a href="mailto:faisalv@gmail.com" class="email">faisalv@gmail.com</a>&gt;<br>
      Daveed Vandevoorde<br>&lt;<a href="mailto:daveed@edg.com" class="email">daveed@edg.com</a>&gt;<br>
    </td>
  </tr>
</table>

</header>
<div style="clear:both">
<div id="TOC" role="doc-toc">
<h1 id="toctitle">Contents</h1>
<ul>
<li><a href="#revision-history"><span class="toc-section-number">1</span> Revision History<span></span></a></li>
<li><a href="#introduction"><span class="toc-section-number">2</span> Introduction<span></span></a>
<ul>
<li><a href="#notable-additions-to-p1240"><span class="toc-section-number">2.1</span> Notable Additions to P1240<span></span></a></li>
<li><a href="#why-a-single-opaque-reflection-type"><span class="toc-section-number">2.2</span> Why a single opaque reflection type?<span></span></a></li>
<li><a href="#implementation-status"><span class="toc-section-number">2.3</span> Implementation Status<span></span></a></li>
</ul></li>
<li><a href="#examples"><span class="toc-section-number">3</span> Examples<span></span></a>
<ul>
<li><a href="#back-and-forth"><span class="toc-section-number">3.1</span> Back-And-Forth<span></span></a></li>
<li><a href="#selecting-members"><span class="toc-section-number">3.2</span> Selecting Members<span></span></a></li>
<li><a href="#list-of-types-to-list-of-sizes"><span class="toc-section-number">3.3</span> List of Types to List of Sizes<span></span></a></li>
<li><a href="#implementing-make_integer_sequence"><span class="toc-section-number">3.4</span> Implementing <code class="sourceCode cpp">make_integer_sequence</code><span></span></a></li>
<li><a href="#getting-class-layout"><span class="toc-section-number">3.5</span> Getting Class Layout<span></span></a></li>
<li><a href="#enum-to-string"><span class="toc-section-number">3.6</span> Enum to String<span></span></a></li>
<li><a href="#parsing-command-line-options"><span class="toc-section-number">3.7</span> Parsing Command-Line Options<span></span></a></li>
<li><a href="#a-simple-tuple-type"><span class="toc-section-number">3.8</span> A Simple Tuple Type<span></span></a></li>
<li><a href="#a-simple-variant-type"><span class="toc-section-number">3.9</span> A Simple Variant Type<span></span></a></li>
<li><a href="#struct-to-struct-of-arrays"><span class="toc-section-number">3.10</span> Struct to Struct of Arrays<span></span></a></li>
<li><a href="#parsing-command-line-options-ii"><span class="toc-section-number">3.11</span> Parsing Command-Line Options II<span></span></a></li>
<li><a href="#a-universal-formatter"><span class="toc-section-number">3.12</span> A Universal Formatter<span></span></a></li>
<li><a href="#implementing-member-wise-hash_append"><span class="toc-section-number">3.13</span> Implementing member-wise <code class="sourceCode cpp">hash_append</code><span></span></a></li>
<li><a href="#converting-a-struct-to-a-tuple"><span class="toc-section-number">3.14</span> Converting a Struct to a Tuple<span></span></a></li>
<li><a href="#compile-time-ticket-counter"><span class="toc-section-number">3.15</span> Compile-Time Ticket Counter<span></span></a></li>
</ul></li>
<li><a href="#proposed-features"><span class="toc-section-number">4</span> Proposed Features<span></span></a>
<ul>
<li><a href="#the-reflection-operator"><span class="toc-section-number">4.1</span> The Reflection Operator (<code class="sourceCode cpp"><span class="op">^</span></code>)<span></span></a>
<ul>
<li><a href="#syntax-discussion"><span class="toc-section-number">4.1.1</span> Syntax discussion<span></span></a></li>
</ul></li>
<li><a href="#splicers"><span class="toc-section-number">4.2</span> Splicers (<code class="sourceCode cpp"><span class="op">[:</span></code>…<code class="sourceCode cpp"><span class="op">:]</span></code>)<span></span></a>
<ul>
<li><a href="#range-splicers"><span class="toc-section-number">4.2.1</span> Range Splicers<span></span></a></li>
<li><a href="#syntax-discussion-1"><span class="toc-section-number">4.2.2</span> Syntax discussion<span></span></a></li>
</ul></li>
<li><a href="#stdmetainfo"><span class="toc-section-number">4.3</span> <code class="sourceCode cpp">std<span class="op">::</span>meta<span class="op">::</span>info</code><span></span></a></li>
<li><a href="#metafunctions"><span class="toc-section-number">4.4</span> Metafunctions<span></span></a>
<ul>
<li><a href="#error-handling-in-reflection"><span class="toc-section-number">4.4.1</span> Error-Handling in Reflection<span></span></a></li>
<li><a href="#handling-aliases"><span class="toc-section-number">4.4.2</span> Handling Aliases<span></span></a></li>
<li><a href="#synopsis"><span class="toc-section-number">4.4.3</span> Synopsis<span></span></a></li>
<li><a href="#name_of-display_name_of-source_location_of"><span class="toc-section-number">4.4.4</span> <code class="sourceCode cpp">name_of</code>, <code class="sourceCode cpp">display_name_of</code>, <code class="sourceCode cpp">source_location_of</code><span></span></a></li>
<li><a href="#type_of-parent_of-dealias"><span class="toc-section-number">4.4.5</span> <code class="sourceCode cpp">type_of</code>, <code class="sourceCode cpp">parent_of</code>, <code class="sourceCode cpp">dealias</code><span></span></a></li>
<li><a href="#template_of-template_arguments_of"><span class="toc-section-number">4.4.6</span> <code class="sourceCode cpp">template_of</code>, <code class="sourceCode cpp">template_arguments_of</code><span></span></a></li>
<li><a href="#members_of-static_data_members_of-nonstatic_data_members_of-bases_of-enumerators_of-subobjects_of"><span class="toc-section-number">4.4.7</span> <code class="sourceCode cpp">members_of</code>, <code class="sourceCode cpp">static_data_members_of</code>, <code class="sourceCode cpp">nonstatic_data_members_of</code>, <code class="sourceCode cpp">bases_of</code>, <code class="sourceCode cpp">enumerators_of</code>, <code class="sourceCode cpp">subobjects_of</code><span></span></a></li>
<li><a href="#substitute"><span class="toc-section-number">4.4.8</span> <code class="sourceCode cpp">substitute</code><span></span></a></li>
<li><a href="#value_oft"><span class="toc-section-number">4.4.9</span> <code class="sourceCode cpp">value_of<span class="op">&lt;</span>T<span class="op">&gt;</span></code><span></span></a></li>
<li><a href="#test_type-test_types"><span class="toc-section-number">4.4.10</span> <code class="sourceCode cpp">test_type</code>, <code class="sourceCode cpp">test_types</code><span></span></a></li>
<li><a href="#reflect_value"><span class="toc-section-number">4.4.11</span> <code class="sourceCode cpp">reflect_value</code><span></span></a></li>
<li><a href="#data_member_spec-define_class"><span class="toc-section-number">4.4.12</span> <code class="sourceCode cpp">data_member_spec</code>, <code class="sourceCode cpp">define_class</code><span></span></a></li>
<li><a href="#data-layout-reflection"><span class="toc-section-number">4.4.13</span> Data Layout Reflection<span></span></a></li>
<li><a href="#other-type-traits"><span class="toc-section-number">4.4.14</span> Other Type Traits<span></span></a></li>
</ul></li>
</ul></li>
<li><a href="#proposed-wording"><span class="toc-section-number">5</span> Proposed Wording<span></span></a>
<ul>
<li><a href="#language"><span class="toc-section-number">5.1</span> Language<span></span></a>
<ul>
<li><a href="#lex.phases-phases-of-translation"><span class="toc-section-number">5.1.1</span> [lex.phases] Phases of translation<span></span></a></li>
<li><a href="#lex.pptoken-preprocessing-tokens"><span class="toc-section-number">5.1.2</span> [lex.pptoken] Preprocessing tokens<span></span></a></li>
<li><a href="#lex.operators-operators-and-punctuators"><span class="toc-section-number">5.1.3</span> [lex.operators] Operators and punctuators<span></span></a></li>
<li><a href="#basic.types.general"><span class="toc-section-number">5.1.4</span> [basic.types.general]<span></span></a></li>
<li><a href="#basic.fundamental-fundamental-types"><span class="toc-section-number">5.1.5</span> [basic.fundamental] Fundamental types<span></span></a></li>
<li><a href="#basic.lookup.argdep-argument-dependent-name-lookup"><span class="toc-section-number">5.1.6</span> [basic.lookup.argdep] Argument-dependent name lookup<span></span></a></li>
<li><a href="#expr.prim-primary-expressions"><span class="toc-section-number">5.1.7</span> [expr.prim] Primary expressions<span></span></a></li>
<li><a href="#expr.prim.splice-expression-splicing"><span class="toc-section-number">5.1.8</span> [expr.prim.splice] Expression splicing<span></span></a></li>
<li><a href="#expr.unary.general"><span class="toc-section-number">5.1.9</span> [expr.unary.general]<span></span></a></li>
<li><a href="#expr.reflect-the-reflection-operator"><span class="toc-section-number">5.1.10</span> [expr.reflect] The reflection operator<span></span></a></li>
<li><a href="#expr.eq-equality-operators"><span class="toc-section-number">5.1.11</span> [expr.eq] Equality Operators<span></span></a></li>
<li><a href="#expr.const-constant-expressions"><span class="toc-section-number">5.1.12</span> [expr.const] Constant Expressions<span></span></a></li>
<li><a href="#dcl.typedef-the-typedef-specifier"><span class="toc-section-number">5.1.13</span> [dcl.typedef] The <code class="sourceCode cpp"><span class="kw">typedef</span></code> specifier<span></span></a></li>
</ul></li>
<li><a href="#library"><span class="toc-section-number">5.2</span> Library<span></span></a>
<ul>
<li><a href="#over.built-built-in-operators"><span class="toc-section-number">5.2.1</span> [over.built] Built-in operators<span></span></a></li>
<li><a href="#header-meta-synopsis"><span class="toc-section-number">5.2.2</span> Header <code class="sourceCode cpp"><span class="op">&lt;</span>meta<span class="op">&gt;</span></code> synopsis<span></span></a></li>
<li><a href="#meta.reflection.names-reflection-names-and-locations"><span class="toc-section-number">5.2.3</span> [meta.reflection.names] Reflection names and locations<span></span></a></li>
<li><a href="#meta.reflection.queries-reflection-queries"><span class="toc-section-number">5.2.4</span> [meta.reflection.queries] Reflection queries<span></span></a></li>
<li><a href="#meta.reflection.member.queries-reflection-member-queries"><span class="toc-section-number">5.2.5</span> [meta.reflection.member.queries], Reflection member queries<span></span></a></li>
<li><a href="#meta.reflection.unary-unary-type-traits"><span class="toc-section-number">5.2.6</span> [meta.reflection.unary] Unary type traits<span></span></a>
<ul>
<li><a href="#meta.reflection.unary.cat-primary-type-categories"><span class="toc-section-number">5.2.6.1</span> [meta.reflection.unary.cat] Primary type categories<span></span></a></li>
<li><a href="#meta.reflection.unary.comp-composite-type-categories"><span class="toc-section-number">5.2.6.2</span> [meta.reflection.unary.comp] Composite type categories<span></span></a></li>
<li><a href="#meta.reflection.unary.prop-type-properties"><span class="toc-section-number">5.2.6.3</span> [meta.reflection.unary.prop] Type properties<span></span></a></li>
<li><a href="#meta.reflection.unary.prop.query-type-property-queries"><span class="toc-section-number">5.2.6.4</span> [meta.reflection.unary.prop.query] Type property queries<span></span></a></li>
</ul></li>
<li><a href="#meta.reflection.rel-type-relations"><span class="toc-section-number">5.2.7</span> [meta.reflection.rel], Type relations<span></span></a></li>
<li><a href="#meta.reflection.trans-transformations-between-types"><span class="toc-section-number">5.2.8</span> [meta.reflection.trans], Transformations between types<span></span></a>
<ul>
<li><a href="#meta.reflection.trans.cv-const-volatile-modifications"><span class="toc-section-number">5.2.8.1</span> [meta.reflection.trans.cv], Const-volatile modifications<span></span></a></li>
<li><a href="#meta.reflection.trans.ref-reference-modifications"><span class="toc-section-number">5.2.8.2</span> [meta.reflection.trans.ref], Reference modifications<span></span></a></li>
<li><a href="#meta.reflection.trans.sign-sign-modifications"><span class="toc-section-number">5.2.8.3</span> [meta.reflection.trans.sign], Sign modifications<span></span></a></li>
<li><a href="#meta.reflection.trans.arr-array-modifications"><span class="toc-section-number">5.2.8.4</span> [meta.reflection.trans.arr], Array modifications<span></span></a></li>
<li><a href="#meta.reflection.trans.ptr-pointer-modifications"><span class="toc-section-number">5.2.8.5</span> [meta.reflection.trans.ptr], Pointer modifications<span></span></a></li>
<li><a href="#meta.reflection.trans.other-other-transformations"><span class="toc-section-number">5.2.8.6</span> [meta.reflection.trans.other], Other transformations<span></span></a></li>
</ul></li>
</ul></li>
</ul></li>
<li><a href="#bibliography"><span class="toc-section-number">6</span> References<span></span></a></li>
</ul>
</div>
<h1 data-number="1" style="border-bottom:1px solid #cccccc" id="revision-history"><span class="header-section-number">1</span> Revision History<a href="#revision-history" class="self-link"></a></h1>
<p>Since <span class="citation" data-cites="P2996R1">[<a href="#ref-P2996R1" role="doc-biblioref">P2996R1</a>]</span>, several changes to the overall library API:</p>
<ul>
<li>added <code class="sourceCode cpp">qualified_name_of</code> (to partner with <code class="sourceCode cpp">name_of</code>)</li>
<li>removed <code class="sourceCode cpp">is_static</code> for being ambiguous, added <code class="sourceCode cpp">has_internal_linkage</code> (and <code class="sourceCode cpp">has_linkage</code> and <code class="sourceCode cpp">has_external_linkage</code>) and <code class="sourceCode cpp">is_static_member</code> instead</li>
<li>added <code class="sourceCode cpp">is_class_member</code> and <code class="sourceCode cpp">is_namespace_member</code></li>
</ul>
<p>Since <span class="citation" data-cites="P2996R0">[<a href="#ref-P2996R0" role="doc-biblioref">P2996R0</a>]</span>:</p>
<ul>
<li>added links to Compiler Explorer demonstrating just about all of the examples</li>
<li>respecified <code class="sourceCode cpp">synth_struct</code> to <code class="sourceCode cpp">define_class</code></li>
<li>respecified a few metafunctions to be functions instead of function templates</li>
<li>introduced section on error handling mechanism and our preference for exceptions (removing invalid reflections)</li>
<li>added ticket counter and variant examples</li>
<li>collapsed <code class="sourceCode cpp">entity_ref</code> and <code class="sourceCode cpp">pointer_to_member</code> into <code class="sourceCode cpp">value_of</code></li>
</ul>
<h1 data-number="2" style="border-bottom:1px solid #cccccc" id="introduction"><span class="header-section-number">2</span> Introduction<a href="#introduction" class="self-link"></a></h1>
<p>This is a proposal for a reduced initial set of features to support static reflection in C++. Specifically, we are mostly proposing a subset of features suggested in <span class="citation" data-cites="P1240R2">[<a href="#ref-P1240R2" role="doc-biblioref">P1240R2</a>]</span>:</p>
<ul>
<li>the representation of program elements via constant-expressions producing <em>reflection values</em> — <em>reflections</em> for short — of an opaque type <code class="sourceCode cpp">std<span class="op">::</span>meta<span class="op">::</span>info</code>,</li>
<li>a <em>reflection operator</em> (prefix <code class="sourceCode cpp"><span class="op">^</span></code>) that produces a reflection value for its operand construct,</li>
<li>a number of <code class="sourceCode cpp"><span class="kw">consteval</span></code> <em>metafunctions</em> to work with reflections (including deriving other reflections), and</li>
<li>constructs called <em>splicers</em> to produce grammatical elements from reflections (e.g., <code class="sourceCode cpp"><span class="op">[:</span> <em>refl</em> <span class="op">:]</span></code>).</li>
</ul>
<p>This proposal is not intended to be the end-game as far as reflection and compile-time metaprogramming are concerned. Instead, we expect it will be a useful core around which more powerful features will be added incrementally over time. In particular, we believe that most or all the remaining features explored in P1240R2 and that code injection (along the lines described in <span class="citation" data-cites="P2237R0">[<a href="#ref-P2237R0" role="doc-biblioref">P2237R0</a>]</span>) are desirable directions to pursue.</p>
<p>Our choice to start with something smaller is primarily motivated by the belief that that improves the chances of these facilities making it into the language sooner rather than later.</p>
<h2 data-number="2.1" id="notable-additions-to-p1240"><span class="header-section-number">2.1</span> Notable Additions to P1240<a href="#notable-additions-to-p1240" class="self-link"></a></h2>
<p>While we tried to select a useful subset of the P1240 features, we also made a few additions and changes. Most of those changes are minor. For example, we added a <code class="sourceCode cpp">std<span class="op">::</span>meta<span class="op">::</span>test_type</code> interface that makes it convenient to use existing standard type predicates (such as <code class="sourceCode cpp">is_class_v</code>) in reflection computations.</p>
<p>One addition does stand out, however: We have added metafunctions that permit the synthesis of simple struct and union types. While it is not nearly as powerful as generalized code injection (see <span class="citation" data-cites="P2237R0">[<a href="#ref-P2237R0" role="doc-biblioref">P2237R0</a>]</span>), it can be remarkably effective in practice.</p>
<h2 data-number="2.2" id="why-a-single-opaque-reflection-type"><span class="header-section-number">2.2</span> Why a single opaque reflection type?<a href="#why-a-single-opaque-reflection-type" class="self-link"></a></h2>
<p>Perhaps the most common suggestion made regarding the framework outlined in P1240 is to switch from the single <code class="sourceCode cpp">std<span class="op">::</span>meta<span class="op">::</span>info</code> type to a family of types covering various language elements (e.g., <code class="sourceCode cpp">std<span class="op">::</span>meta<span class="op">::</span>variable</code>, <code class="sourceCode cpp">std<span class="op">::</span>meta<span class="op">::</span>type</code>, etc.).</p>
<p>We believe that doing so would be a mistake with very serious consequences for the future of C++.</p>
<p>Specifically, it would codify the language design into the type system. We know from experience that it has been quasi-impossible to change the semantics of standard types once they were standardized, and there is no reason to think that such evolution would become easier in the future. Suppose for example that we had standardized a reflection type <code class="sourceCode cpp">std<span class="op">::</span>meta<span class="op">::</span>variable</code> in C++03 to represent what the standard called “variables” at the time. In C++11, the term “variable” was extended to include “references”. Such an change would have been difficult to do given that C++ by then likely would have had plenty of code that depended on a type arrangement around the more restricted definition of “variable”. That scenario is clearly backward-looking, but there is no reason to believe that similar changes might not be wanted in the future and we strongly believe that it behooves us to avoid adding undue constraints on the evolution of the language.</p>
<p>Other advantages of a single opaque type include:</p>
<ul>
<li>it makes no assumptions about the representation used within the implementation (e.g., it doesn’t advantage one compiler over another),</li>
<li>it is trivially extensible (no types need to be added to represent additional language elements and meta-elements as the language evolves), and</li>
<li>it allows convenient collections of heterogeneous constructs without having to surface reference semantics (e.g., a <code class="sourceCode cpp">std<span class="op">::</span>vector<span class="op">&lt;</span>std<span class="op">::</span>meta<span class="op">::</span>info<span class="op">&gt;</span></code> can easily represent a mixed template argument list — containing types and nontypes — without fear of slicing values).</li>
</ul>
<h2 data-number="2.3" id="implementation-status"><span class="header-section-number">2.3</span> Implementation Status<a href="#implementation-status" class="self-link"></a></h2>
<p>Lock3 implemented the equivalent of much that is proposed here in a fork of Clang (specifically, it worked with the P1240 proposal, but also included several other capabilities including a first-class injection mechanism).</p>
<p>EDG has an ongoing implementation of this proposal that is currently available on Compiler Explorer (thank you, Matt Godbolt). Nearly all of the examples below have links to compiler explorer demonstrating them.</p>
<p>The implementation is not complete (notably, for debugging purposes, <code class="sourceCode cpp">name_of<span class="op">(^</span><span class="dt">int</span><span class="op">)</span></code> yields an empty string and <code class="sourceCode cpp">name_of<span class="op">(^</span>std<span class="op">::</span>optional<span class="op">&lt;</span>std<span class="op">::</span>string<span class="op">&gt;)</span></code> yields <code class="sourceCode cpp"><span class="st">&quot;optional&quot;</span></code>, neither of which are what we want). The implementation will evolve along with this paper. The EDG implementation also lacks some of the other language features we would like to be able to take advantage of. In particular, it does not support expansion statements. A workaround that will be used in the linked implementations of examples is the following facility:</p>
<blockquote>
<div class="sourceCode" id="cb1"><pre class="sourceCode cpp"><code class="sourceCode cpp"><span id="cb1-1"><a href="#cb1-1"></a><span class="kw">namespace</span> __impl <span class="op">{</span></span>
<span id="cb1-2"><a href="#cb1-2"></a>  <span class="kw">template</span><span class="op">&lt;</span><span class="kw">auto</span><span class="op">...</span> vals<span class="op">&gt;</span></span>
<span id="cb1-3"><a href="#cb1-3"></a>  <span class="kw">struct</span> replicator_type <span class="op">{</span></span>
<span id="cb1-4"><a href="#cb1-4"></a>    <span class="kw">template</span><span class="op">&lt;</span><span class="kw">typename</span> F<span class="op">&gt;</span></span>
<span id="cb1-5"><a href="#cb1-5"></a>      <span class="kw">constexpr</span> <span class="dt">void</span> <span class="kw">operator</span><span class="op">&gt;&gt;(</span>F body<span class="op">)</span> <span class="kw">const</span> <span class="op">{</span></span>
<span id="cb1-6"><a href="#cb1-6"></a>        <span class="op">(</span>body<span class="op">.</span><span class="kw">template</span> <span class="kw">operator</span><span class="op">()&lt;</span>vals<span class="op">&gt;()</span>, <span class="op">...)</span>;</span>
<span id="cb1-7"><a href="#cb1-7"></a>      <span class="op">}</span></span>
<span id="cb1-8"><a href="#cb1-8"></a>  <span class="op">}</span>;</span>
<span id="cb1-9"><a href="#cb1-9"></a></span>
<span id="cb1-10"><a href="#cb1-10"></a>  <span class="kw">template</span><span class="op">&lt;</span><span class="kw">auto</span><span class="op">...</span> vals<span class="op">&gt;</span></span>
<span id="cb1-11"><a href="#cb1-11"></a>  replicator_type<span class="op">&lt;</span>vals<span class="op">...&gt;</span> replicator <span class="op">=</span> <span class="op">{}</span>;</span>
<span id="cb1-12"><a href="#cb1-12"></a><span class="op">}</span></span>
<span id="cb1-13"><a href="#cb1-13"></a></span>
<span id="cb1-14"><a href="#cb1-14"></a><span class="kw">template</span><span class="op">&lt;</span><span class="kw">typename</span> R<span class="op">&gt;</span></span>
<span id="cb1-15"><a href="#cb1-15"></a><span class="kw">consteval</span> <span class="kw">auto</span> expand<span class="op">(</span>R range<span class="op">)</span> <span class="op">{</span></span>
<span id="cb1-16"><a href="#cb1-16"></a>  std<span class="op">::</span>vector<span class="op">&lt;</span>std<span class="op">::</span>meta<span class="op">::</span>info<span class="op">&gt;</span> args;</span>
<span id="cb1-17"><a href="#cb1-17"></a>  <span class="cf">for</span> <span class="op">(</span><span class="kw">auto</span> r <span class="op">:</span> range<span class="op">)</span> <span class="op">{</span></span>
<span id="cb1-18"><a href="#cb1-18"></a>    args<span class="op">.</span>push_back<span class="op">(</span>reflect_value<span class="op">(</span>r<span class="op">))</span>;</span>
<span id="cb1-19"><a href="#cb1-19"></a>  <span class="op">}</span></span>
<span id="cb1-20"><a href="#cb1-20"></a>  <span class="cf">return</span> substitute<span class="op">(^</span>__impl<span class="op">::</span>replicator, args<span class="op">)</span>;</span>
<span id="cb1-21"><a href="#cb1-21"></a><span class="op">}</span></span></code></pre></div>
</blockquote>
<p>Used like:</p>
<table>
<thead>
<tr class="header">
<th><div style="text-align:center">
<strong>With expansion statements</strong>
</div></th>
<th><div style="text-align:center">
<strong>With <code class="sourceCode cpp">expand</code> workaround</strong>
</div></th>
</tr>
</thead>
<tbody>
<tr class="odd">
<td><div class="sourceCode" id="cb2"><pre class="sourceCode cpp"><code class="sourceCode cpp"><span id="cb2-1"><a href="#cb2-1"></a><span class="kw">template</span> <span class="op">&lt;</span><span class="kw">typename</span> E<span class="op">&gt;</span></span>
<span id="cb2-2"><a href="#cb2-2"></a>  <span class="kw">requires</span> std<span class="op">::</span>is_enum_v<span class="op">&lt;</span>E<span class="op">&gt;</span></span>
<span id="cb2-3"><a href="#cb2-3"></a><span class="kw">constexpr</span> std<span class="op">::</span>string enum_to_string<span class="op">(</span>E value<span class="op">)</span> <span class="op">{</span></span>
<span id="cb2-4"><a href="#cb2-4"></a>  <span class="kw">template</span> <span class="cf">for</span> <span class="op">(</span><span class="kw">constexpr</span> <span class="kw">auto</span> e <span class="op">:</span> std<span class="op">::</span>meta<span class="op">::</span>members_of<span class="op">(^</span>E<span class="op">))</span> <span class="op">{</span></span>
<span id="cb2-5"><a href="#cb2-5"></a>    <span class="cf">if</span> <span class="op">(</span>value <span class="op">==</span> <span class="op">[:</span>e<span class="op">:])</span> <span class="op">{</span></span>
<span id="cb2-6"><a href="#cb2-6"></a>      <span class="cf">return</span> std<span class="op">::</span>string<span class="op">(</span>std<span class="op">::</span>meta<span class="op">::</span>name_of<span class="op">(</span>e<span class="op">))</span>;</span>
<span id="cb2-7"><a href="#cb2-7"></a>    <span class="op">}</span></span>
<span id="cb2-8"><a href="#cb2-8"></a>  <span class="op">}</span></span>
<span id="cb2-9"><a href="#cb2-9"></a></span>
<span id="cb2-10"><a href="#cb2-10"></a>  <span class="cf">return</span> <span class="st">&quot;&lt;unnamed&gt;&quot;</span>;</span>
<span id="cb2-11"><a href="#cb2-11"></a><span class="op">}</span></span></code></pre></div></td>
<td><div class="sourceCode" id="cb3"><pre class="sourceCode cpp"><code class="sourceCode cpp"><span id="cb3-1"><a href="#cb3-1"></a><span class="kw">template</span><span class="op">&lt;</span><span class="kw">typename</span> E<span class="op">&gt;</span></span>
<span id="cb3-2"><a href="#cb3-2"></a>  <span class="kw">requires</span> std<span class="op">::</span>is_enum_v<span class="op">&lt;</span>E<span class="op">&gt;</span></span>
<span id="cb3-3"><a href="#cb3-3"></a><span class="kw">constexpr</span> std<span class="op">::</span>string enum_to_string<span class="op">(</span>E value<span class="op">)</span> <span class="op">{</span></span>
<span id="cb3-4"><a href="#cb3-4"></a>  std<span class="op">::</span>string result <span class="op">=</span> <span class="st">&quot;&lt;unnamed&gt;&quot;</span>;</span>
<span id="cb3-5"><a href="#cb3-5"></a>  <span class="op">[:</span>expand<span class="op">(</span>std<span class="op">::</span>meta<span class="op">::</span>enumerators_of<span class="op">(^</span>E<span class="op">)):]</span> <span class="op">&gt;&gt;</span> <span class="op">[&amp;]&lt;</span><span class="kw">auto</span> e<span class="op">&gt;{</span></span>
<span id="cb3-6"><a href="#cb3-6"></a>    <span class="cf">if</span> <span class="op">(</span>value <span class="op">==</span> <span class="op">[:</span>e<span class="op">:])</span> <span class="op">{</span></span>
<span id="cb3-7"><a href="#cb3-7"></a>      result <span class="op">=</span> std<span class="op">::</span>meta<span class="op">::</span>name_of<span class="op">(</span>e<span class="op">)</span>;</span>
<span id="cb3-8"><a href="#cb3-8"></a>    <span class="op">}</span></span>
<span id="cb3-9"><a href="#cb3-9"></a>  <span class="op">}</span>;</span>
<span id="cb3-10"><a href="#cb3-10"></a>  <span class="cf">return</span> result;</span>
<span id="cb3-11"><a href="#cb3-11"></a><span class="op">}</span></span></code></pre></div></td>
</tr>
</tbody>
</table>
<h1 data-number="3" style="border-bottom:1px solid #cccccc" id="examples"><span class="header-section-number">3</span> Examples<a href="#examples" class="self-link"></a></h1>
<p>We start with a number of examples that show off what is possible with the proposed set of features. It is expected that these are mostly self-explanatory. Read ahead to the next sections for a more systematic description of each element of this proposal.</p>
<p>A number of our examples here show a few other language features that we hope to progress at the same time. This facility does not strictly rely on these features, and it is possible to do without them - but it would greatly help the usability experience if those could be adopted as well:</p>
<ul>
<li>expansion statements <span class="citation" data-cites="P1306R1">[<a href="#ref-P1306R1" role="doc-biblioref">P1306R1</a>]</span></li>
<li>non-transient constexpr allocation <span class="citation" data-cites="P0784R7">[<a href="#ref-P0784R7" role="doc-biblioref">P0784R7</a>]</span> <span class="citation" data-cites="P1974R0">[<a href="#ref-P1974R0" role="doc-biblioref">P1974R0</a>]</span> <span class="citation" data-cites="P2670R1">[<a href="#ref-P2670R1" role="doc-biblioref">P2670R1</a>]</span></li>
</ul>
<h2 data-number="3.1" id="back-and-forth"><span class="header-section-number">3.1</span> Back-And-Forth<a href="#back-and-forth" class="self-link"></a></h2>
<p>Our first example is not meant to be compelling but to show how to go back and forth between the reflection domain and the grammatical domain:</p>
<blockquote>
<div class="sourceCode" id="cb4"><pre class="sourceCode cpp"><code class="sourceCode cpp"><span id="cb4-1"><a href="#cb4-1"></a><span class="kw">constexpr</span> <span class="kw">auto</span> r <span class="op">=</span> <span class="op">^</span><span class="dt">int</span>;</span>
<span id="cb4-2"><a href="#cb4-2"></a><span class="kw">typename</span><span class="op">[:</span>r<span class="op">:]</span> x <span class="op">=</span> <span class="dv">42</span>;       <span class="co">// Same as: int x = 42;</span></span>
<span id="cb4-3"><a href="#cb4-3"></a><span class="kw">typename</span><span class="op">[:^</span><span class="dt">char</span><span class="op">:]</span> c <span class="op">=</span> <span class="ch">&#39;*&#39;</span>;  <span class="co">// Same as: char c = &#39;*&#39;;</span></span></code></pre></div>
</blockquote>
<p>The <code class="sourceCode cpp"><span class="kw">typename</span></code> prefix can be omitted in the same contexts as with dependent qualified names. For example:</p>
<blockquote>
<div class="sourceCode" id="cb5"><pre class="sourceCode cpp"><code class="sourceCode cpp"><span id="cb5-1"><a href="#cb5-1"></a><span class="kw">using</span> MyType <span class="op">=</span> <span class="op">[:</span><span class="kw">sizeof</span><span class="op">(</span><span class="dt">int</span><span class="op">)&lt;</span><span class="kw">sizeof</span><span class="op">(</span><span class="dt">long</span><span class="op">)?</span> <span class="op">^</span><span class="dt">long</span> <span class="op">:</span> <span class="op">^</span><span class="dt">int</span><span class="op">:]</span>;  <span class="co">// Implicit &quot;typename&quot; prefix.</span></span></code></pre></div>
</blockquote>
<p><a href="https://godbolt.org/z/13anqE1Pa">On Compiler Explorer</a>.</p>
<h2 data-number="3.2" id="selecting-members"><span class="header-section-number">3.2</span> Selecting Members<a href="#selecting-members" class="self-link"></a></h2>
<p>Our second example enables selecting a member “by number” for a specific type:</p>
<blockquote>
<div class="sourceCode" id="cb6"><pre class="sourceCode cpp"><code class="sourceCode cpp"><span id="cb6-1"><a href="#cb6-1"></a><span class="kw">struct</span> S <span class="op">{</span> <span class="dt">unsigned</span> i<span class="op">:</span><span class="dv">2</span>, j<span class="op">:</span><span class="dv">6</span>; <span class="op">}</span>;</span>
<span id="cb6-2"><a href="#cb6-2"></a></span>
<span id="cb6-3"><a href="#cb6-3"></a><span class="kw">consteval</span> <span class="kw">auto</span> member_number<span class="op">(</span><span class="dt">int</span> n<span class="op">)</span> <span class="op">{</span></span>
<span id="cb6-4"><a href="#cb6-4"></a>  <span class="cf">if</span> <span class="op">(</span>n <span class="op">==</span> <span class="dv">0</span><span class="op">)</span> <span class="cf">return</span> <span class="op">^</span>S<span class="op">::</span>i;</span>
<span id="cb6-5"><a href="#cb6-5"></a>  <span class="cf">else</span> <span class="cf">if</span> <span class="op">(</span>n <span class="op">==</span> <span class="dv">1</span><span class="op">)</span> <span class="cf">return</span> <span class="op">^</span>S<span class="op">::</span>j;</span>
<span id="cb6-6"><a href="#cb6-6"></a><span class="op">}</span></span>
<span id="cb6-7"><a href="#cb6-7"></a></span>
<span id="cb6-8"><a href="#cb6-8"></a><span class="dt">int</span> main<span class="op">()</span> <span class="op">{</span></span>
<span id="cb6-9"><a href="#cb6-9"></a>  S s<span class="op">{</span><span class="dv">0</span>, <span class="dv">0</span><span class="op">}</span>;</span>
<span id="cb6-10"><a href="#cb6-10"></a>  s<span class="op">.[:</span>member_number<span class="op">(</span><span class="dv">1</span><span class="op">):]</span> <span class="op">=</span> <span class="dv">42</span>;  <span class="co">// Same as: s.j = 42;</span></span>
<span id="cb6-11"><a href="#cb6-11"></a>  s<span class="op">.[:</span>member_number<span class="op">(</span><span class="dv">5</span><span class="op">):]</span> <span class="op">=</span> <span class="dv">0</span>;   <span class="co">// Error (member_number(5) is not a constant).</span></span>
<span id="cb6-12"><a href="#cb6-12"></a><span class="op">}</span></span></code></pre></div>
</blockquote>
<p>This example also illustrates that bit fields are not beyond the reach of this proposal.</p>
<p><a href="https://godbolt.org/z/vT4rbva7M">On Compiler Explorer</a></p>
<h2 data-number="3.3" id="list-of-types-to-list-of-sizes"><span class="header-section-number">3.3</span> List of Types to List of Sizes<a href="#list-of-types-to-list-of-sizes" class="self-link"></a></h2>
<p>Here, <code class="sourceCode cpp">sizes</code> will be a <code class="sourceCode cpp">std<span class="op">::</span>array<span class="op">&lt;</span>std<span class="op">::</span><span class="dt">size_t</span>, <span class="dv">3</span><span class="op">&gt;</span></code> initialized with <code class="sourceCode cpp"><span class="op">{</span><span class="kw">sizeof</span><span class="op">(</span><span class="dt">int</span><span class="op">)</span>, <span class="kw">sizeof</span><span class="op">(</span><span class="dt">float</span><span class="op">)</span>, <span class="kw">sizeof</span><span class="op">(</span><span class="dt">double</span><span class="op">)}</span></code>:</p>
<blockquote>
<div class="sourceCode" id="cb7"><pre class="sourceCode cpp"><code class="sourceCode cpp"><span id="cb7-1"><a href="#cb7-1"></a><span class="kw">constexpr</span> std<span class="op">::</span>array types <span class="op">=</span> <span class="op">{^</span><span class="dt">int</span>, <span class="op">^</span><span class="dt">float</span>, <span class="op">^</span><span class="dt">double</span><span class="op">}</span>;</span>
<span id="cb7-2"><a href="#cb7-2"></a><span class="kw">constexpr</span> std<span class="op">::</span>array sizes <span class="op">=</span> <span class="op">[]{</span></span>
<span id="cb7-3"><a href="#cb7-3"></a>  std<span class="op">::</span>array<span class="op">&lt;</span>std<span class="op">::</span><span class="dt">size_t</span>, types<span class="op">.</span>size<span class="op">()&gt;</span> r;</span>
<span id="cb7-4"><a href="#cb7-4"></a>  std<span class="op">::</span>ranges<span class="op">::</span>transform<span class="op">(</span>types, r<span class="op">.</span>begin<span class="op">()</span>, std<span class="op">::</span>meta<span class="op">::</span>size_of<span class="op">)</span>;</span>
<span id="cb7-5"><a href="#cb7-5"></a>  <span class="cf">return</span> r;</span>
<span id="cb7-6"><a href="#cb7-6"></a><span class="op">}()</span>;</span></code></pre></div>
</blockquote>
<p>Compare this to the following type-based approach, which produces the same array <code class="sourceCode cpp">sizes</code>:</p>
<blockquote>
<div class="sourceCode" id="cb8"><pre class="sourceCode cpp"><code class="sourceCode cpp"><span id="cb8-1"><a href="#cb8-1"></a><span class="kw">template</span><span class="op">&lt;</span><span class="kw">class</span><span class="op">...&gt;</span> <span class="kw">struct</span> list <span class="op">{}</span>;</span>
<span id="cb8-2"><a href="#cb8-2"></a></span>
<span id="cb8-3"><a href="#cb8-3"></a><span class="kw">using</span> types <span class="op">=</span> list<span class="op">&lt;</span><span class="dt">int</span>, <span class="dt">float</span>, <span class="dt">double</span><span class="op">&gt;</span>;</span>
<span id="cb8-4"><a href="#cb8-4"></a></span>
<span id="cb8-5"><a href="#cb8-5"></a><span class="kw">constexpr</span> <span class="kw">auto</span> sizes <span class="op">=</span> <span class="op">[]&lt;</span><span class="kw">template</span><span class="op">&lt;</span><span class="kw">class</span><span class="op">...&gt;</span> <span class="kw">class</span> L, <span class="kw">class</span><span class="op">...</span> T<span class="op">&gt;(</span>L<span class="op">&lt;</span>T<span class="op">...&gt;)</span> <span class="op">{</span></span>
<span id="cb8-6"><a href="#cb8-6"></a>    <span class="cf">return</span> std<span class="op">::</span>array<span class="op">&lt;</span>std<span class="op">::</span><span class="dt">size_t</span>, <span class="kw">sizeof</span><span class="op">...(</span>T<span class="op">)&gt;{{</span> <span class="kw">sizeof</span><span class="op">(</span>T<span class="op">)...</span> <span class="op">}}</span>;</span>
<span id="cb8-7"><a href="#cb8-7"></a><span class="op">}(</span>types<span class="op">{})</span>;</span></code></pre></div>
</blockquote>
<p><a href="https://godbolt.org/z/4xz9Wsa8f">On Compiler Explorer</a>.</p>
<h2 data-number="3.4" id="implementing-make_integer_sequence"><span class="header-section-number">3.4</span> Implementing <code class="sourceCode cpp">make_integer_sequence</code><a href="#implementing-make_integer_sequence" class="self-link"></a></h2>
<p>We can provide a better implementation of <code class="sourceCode cpp">make_integer_sequence</code> than a hand-rolled approach using regular template metaprogramming (although standard libraries today rely on an intrinsic for this):</p>
<blockquote>
<div class="sourceCode" id="cb9"><pre class="sourceCode cpp"><code class="sourceCode cpp"><span id="cb9-1"><a href="#cb9-1"></a><span class="pp">#include </span><span class="im">&lt;utility&gt;</span></span>
<span id="cb9-2"><a href="#cb9-2"></a><span class="pp">#include </span><span class="im">&lt;vector&gt;</span></span>
<span id="cb9-3"><a href="#cb9-3"></a></span>
<span id="cb9-4"><a href="#cb9-4"></a><span class="kw">template</span><span class="op">&lt;</span><span class="kw">typename</span> T<span class="op">&gt;</span></span>
<span id="cb9-5"><a href="#cb9-5"></a><span class="kw">consteval</span> std<span class="op">::</span>meta<span class="op">::</span>info make_integer_seq_refl<span class="op">(</span>T N<span class="op">)</span> <span class="op">{</span></span>
<span id="cb9-6"><a href="#cb9-6"></a>  std<span class="op">::</span>vector args<span class="op">{^</span>T<span class="op">}</span>;</span>
<span id="cb9-7"><a href="#cb9-7"></a>  <span class="cf">for</span> <span class="op">(</span>T k <span class="op">=</span> <span class="dv">0</span>; k <span class="op">&lt;</span> N; <span class="op">++</span>k<span class="op">)</span> <span class="op">{</span></span>
<span id="cb9-8"><a href="#cb9-8"></a>    args<span class="op">.</span>push_back<span class="op">(</span>std<span class="op">::</span>meta<span class="op">::</span>reflect_value<span class="op">(</span>k<span class="op">))</span>;</span>
<span id="cb9-9"><a href="#cb9-9"></a>  <span class="op">}</span></span>
<span id="cb9-10"><a href="#cb9-10"></a>  <span class="cf">return</span> substitute<span class="op">(^</span>std<span class="op">::</span>integer_sequence, args<span class="op">)</span>;</span>
<span id="cb9-11"><a href="#cb9-11"></a><span class="op">}</span></span>
<span id="cb9-12"><a href="#cb9-12"></a></span>
<span id="cb9-13"><a href="#cb9-13"></a><span class="kw">template</span><span class="op">&lt;</span><span class="kw">typename</span> T, T N<span class="op">&gt;</span></span>
<span id="cb9-14"><a href="#cb9-14"></a>  <span class="kw">using</span> make_integer_sequence <span class="op">=</span> <span class="op">[:</span>make_integer_seq_refl<span class="op">&lt;</span>T<span class="op">&gt;(</span>N<span class="op">):]</span>;</span></code></pre></div>
</blockquote>
<p><a href="https://godbolt.org/z/bvPeqvaK5">On Compiler Explorer</a>.</p>
<h2 data-number="3.5" id="getting-class-layout"><span class="header-section-number">3.5</span> Getting Class Layout<a href="#getting-class-layout" class="self-link"></a></h2>
<blockquote>
<div class="sourceCode" id="cb10"><pre class="sourceCode cpp"><code class="sourceCode cpp"><span id="cb10-1"><a href="#cb10-1"></a><span class="kw">struct</span> member_descriptor</span>
<span id="cb10-2"><a href="#cb10-2"></a><span class="op">{</span></span>
<span id="cb10-3"><a href="#cb10-3"></a>  std<span class="op">::</span><span class="dt">size_t</span> offset;</span>
<span id="cb10-4"><a href="#cb10-4"></a>  std<span class="op">::</span><span class="dt">size_t</span> size;</span>
<span id="cb10-5"><a href="#cb10-5"></a><span class="op">}</span>;</span>
<span id="cb10-6"><a href="#cb10-6"></a></span>
<span id="cb10-7"><a href="#cb10-7"></a><span class="co">// returns std::array&lt;member_descriptor, N&gt;</span></span>
<span id="cb10-8"><a href="#cb10-8"></a><span class="kw">template</span> <span class="op">&lt;</span><span class="kw">typename</span> S<span class="op">&gt;</span></span>
<span id="cb10-9"><a href="#cb10-9"></a><span class="kw">consteval</span> <span class="kw">auto</span> get_layout<span class="op">()</span> <span class="op">{</span></span>
<span id="cb10-10"><a href="#cb10-10"></a>  <span class="kw">constexpr</span> <span class="kw">auto</span> members <span class="op">=</span> nonstatic_data_members_of<span class="op">(^</span>S<span class="op">)</span>;</span>
<span id="cb10-11"><a href="#cb10-11"></a>  std<span class="op">::</span>array<span class="op">&lt;</span>member_descriptor, members<span class="op">.</span>size<span class="op">()&gt;</span> layout;</span>
<span id="cb10-12"><a href="#cb10-12"></a>  <span class="cf">for</span> <span class="op">(</span><span class="dt">int</span> i <span class="op">=</span> <span class="dv">0</span>; i <span class="op">&lt;</span> members<span class="op">.</span>size<span class="op">()</span>; <span class="op">++</span>i<span class="op">)</span> <span class="op">{</span></span>
<span id="cb10-13"><a href="#cb10-13"></a>      layout<span class="op">[</span>i<span class="op">]</span> <span class="op">=</span> <span class="op">{.</span>offset<span class="op">=</span>offset_of<span class="op">(</span>members<span class="op">[</span>i<span class="op">])</span>, <span class="op">.</span>size<span class="op">=</span>size_of<span class="op">(</span>members<span class="op">[</span>i<span class="op">])}</span>;</span>
<span id="cb10-14"><a href="#cb10-14"></a>  <span class="op">}</span></span>
<span id="cb10-15"><a href="#cb10-15"></a>  <span class="cf">return</span> layout;</span>
<span id="cb10-16"><a href="#cb10-16"></a><span class="op">}</span></span>
<span id="cb10-17"><a href="#cb10-17"></a></span>
<span id="cb10-18"><a href="#cb10-18"></a><span class="kw">struct</span> X</span>
<span id="cb10-19"><a href="#cb10-19"></a><span class="op">{</span></span>
<span id="cb10-20"><a href="#cb10-20"></a>    <span class="dt">char</span> a;</span>
<span id="cb10-21"><a href="#cb10-21"></a>    <span class="dt">int</span> b;</span>
<span id="cb10-22"><a href="#cb10-22"></a>    <span class="dt">double</span> c;</span>
<span id="cb10-23"><a href="#cb10-23"></a><span class="op">}</span>;</span>
<span id="cb10-24"><a href="#cb10-24"></a></span>
<span id="cb10-25"><a href="#cb10-25"></a><span class="co">/*constexpr*/</span> <span class="kw">auto</span> Xd <span class="op">=</span> get_layout<span class="op">&lt;</span>X<span class="op">&gt;()</span>;</span>
<span id="cb10-26"><a href="#cb10-26"></a></span>
<span id="cb10-27"><a href="#cb10-27"></a><span class="co">/*</span></span>
<span id="cb10-28"><a href="#cb10-28"></a><span class="co">where Xd would be std::array&lt;member_descriptor, 3&gt;{{</span></span>
<span id="cb10-29"><a href="#cb10-29"></a><span class="co">  { 0, 1 }, { 4, 4 }, { 8, 8 }</span></span>
<span id="cb10-30"><a href="#cb10-30"></a><span class="co">}}</span></span>
<span id="cb10-31"><a href="#cb10-31"></a><span class="co">*/</span></span></code></pre></div>
</blockquote>
<p><a href="https://godbolt.org/z/rbbWY99TM">On Compiler Explorer</a>.</p>
<h2 data-number="3.6" id="enum-to-string"><span class="header-section-number">3.6</span> Enum to String<a href="#enum-to-string" class="self-link"></a></h2>
<p>One of the most commonly requested facilities is to convert an enum value to a string (this example relies on expansion statements):</p>
<blockquote>
<div class="sourceCode" id="cb11"><pre class="sourceCode cpp"><code class="sourceCode cpp"><span id="cb11-1"><a href="#cb11-1"></a><span class="kw">template</span> <span class="op">&lt;</span><span class="kw">typename</span> E<span class="op">&gt;</span></span>
<span id="cb11-2"><a href="#cb11-2"></a>  <span class="kw">requires</span> std<span class="op">::</span>is_enum_v<span class="op">&lt;</span>E<span class="op">&gt;</span></span>
<span id="cb11-3"><a href="#cb11-3"></a><span class="kw">constexpr</span> std<span class="op">::</span>string enum_to_string<span class="op">(</span>E value<span class="op">)</span> <span class="op">{</span></span>
<span id="cb11-4"><a href="#cb11-4"></a>  <span class="kw">template</span> <span class="cf">for</span> <span class="op">(</span><span class="kw">constexpr</span> <span class="kw">auto</span> e <span class="op">:</span> std<span class="op">::</span>meta<span class="op">::</span>members_of<span class="op">(^</span>E<span class="op">))</span> <span class="op">{</span></span>
<span id="cb11-5"><a href="#cb11-5"></a>    <span class="cf">if</span> <span class="op">(</span>value <span class="op">==</span> <span class="op">[:</span>e<span class="op">:])</span> <span class="op">{</span></span>
<span id="cb11-6"><a href="#cb11-6"></a>      <span class="cf">return</span> std<span class="op">::</span>string<span class="op">(</span>std<span class="op">::</span>meta<span class="op">::</span>name_of<span class="op">(</span>e<span class="op">))</span>;</span>
<span id="cb11-7"><a href="#cb11-7"></a>    <span class="op">}</span></span>
<span id="cb11-8"><a href="#cb11-8"></a>  <span class="op">}</span></span>
<span id="cb11-9"><a href="#cb11-9"></a></span>
<span id="cb11-10"><a href="#cb11-10"></a>  <span class="cf">return</span> <span class="st">&quot;&lt;unnamed&gt;&quot;</span>;</span>
<span id="cb11-11"><a href="#cb11-11"></a><span class="op">}</span></span>
<span id="cb11-12"><a href="#cb11-12"></a></span>
<span id="cb11-13"><a href="#cb11-13"></a><span class="kw">enum</span> Color <span class="op">{</span> red, green, blue <span class="op">}</span>;</span>
<span id="cb11-14"><a href="#cb11-14"></a><span class="kw">static_assert</span><span class="op">(</span>enum_to_string<span class="op">(</span>Color<span class="op">::</span>red<span class="op">)</span> <span class="op">==</span> <span class="st">&quot;red&quot;</span><span class="op">)</span>;</span>
<span id="cb11-15"><a href="#cb11-15"></a><span class="kw">static_assert</span><span class="op">(</span>enum_to_string<span class="op">(</span>Color<span class="op">(</span><span class="dv">42</span><span class="op">))</span> <span class="op">==</span> <span class="st">&quot;&lt;unnamed&gt;&quot;</span><span class="op">)</span>;</span></code></pre></div>
</blockquote>
<p>We can also do the reverse in pretty much the same way:</p>
<blockquote>
<div class="sourceCode" id="cb12"><pre class="sourceCode cpp"><code class="sourceCode cpp"><span id="cb12-1"><a href="#cb12-1"></a><span class="kw">template</span> <span class="op">&lt;</span><span class="kw">typename</span> E<span class="op">&gt;</span></span>
<span id="cb12-2"><a href="#cb12-2"></a>  <span class="kw">requires</span> std<span class="op">::</span>is_enum_v<span class="op">&lt;</span>E<span class="op">&gt;</span></span>
<span id="cb12-3"><a href="#cb12-3"></a><span class="kw">constexpr</span> std<span class="op">::</span>optional<span class="op">&lt;</span>E<span class="op">&gt;</span> string_to_enum<span class="op">(</span>std<span class="op">::</span>string_view name<span class="op">)</span> <span class="op">{</span></span>
<span id="cb12-4"><a href="#cb12-4"></a>  <span class="kw">template</span> <span class="cf">for</span> <span class="op">(</span><span class="kw">constexpr</span> <span class="kw">auto</span> e <span class="op">:</span> std<span class="op">::</span>meta<span class="op">::</span>members_of<span class="op">(^</span>E<span class="op">))</span> <span class="op">{</span></span>
<span id="cb12-5"><a href="#cb12-5"></a>    <span class="cf">if</span> <span class="op">(</span>name <span class="op">==</span> std<span class="op">::</span>meta<span class="op">::</span>name_of<span class="op">(</span>e<span class="op">))</span> <span class="op">{</span></span>
<span id="cb12-6"><a href="#cb12-6"></a>      <span class="cf">return</span> <span class="op">[:</span>e<span class="op">:]</span>;</span>
<span id="cb12-7"><a href="#cb12-7"></a>    <span class="op">}</span></span>
<span id="cb12-8"><a href="#cb12-8"></a>  <span class="op">}</span></span>
<span id="cb12-9"><a href="#cb12-9"></a></span>
<span id="cb12-10"><a href="#cb12-10"></a>  <span class="cf">return</span> std<span class="op">::</span>nullopt;</span>
<span id="cb12-11"><a href="#cb12-11"></a><span class="op">}</span></span></code></pre></div>
</blockquote>
<p>But we don’t have to use expansion statements - we can also use algorithms. For instance, <code class="sourceCode cpp">enum_to_string</code> can also be implemented this way (this example relies on non-transient constexpr allocation):</p>
<blockquote>
<div class="sourceCode" id="cb13"><pre class="sourceCode cpp"><code class="sourceCode cpp"><span id="cb13-1"><a href="#cb13-1"></a><span class="kw">template</span> <span class="op">&lt;</span><span class="kw">typename</span> E<span class="op">&gt;</span></span>
<span id="cb13-2"><a href="#cb13-2"></a>  <span class="kw">requires</span> std<span class="op">::</span>is_enum_v<span class="op">&lt;</span>E<span class="op">&gt;</span></span>
<span id="cb13-3"><a href="#cb13-3"></a><span class="kw">constexpr</span> std<span class="op">::</span>string enum_to_string<span class="op">(</span>E value<span class="op">)</span> <span class="op">{</span></span>
<span id="cb13-4"><a href="#cb13-4"></a>  <span class="kw">constexpr</span> <span class="kw">auto</span> enumerators <span class="op">=</span></span>
<span id="cb13-5"><a href="#cb13-5"></a>    std<span class="op">::</span>meta<span class="op">::</span>members_of<span class="op">(^</span>E<span class="op">)</span></span>
<span id="cb13-6"><a href="#cb13-6"></a>    <span class="op">|</span> std<span class="op">::</span>views<span class="op">::</span>transform<span class="op">([](</span>std<span class="op">::</span>meta<span class="op">::</span>info e<span class="op">){</span></span>
<span id="cb13-7"><a href="#cb13-7"></a>        <span class="cf">return</span> std<span class="op">::</span>pair<span class="op">&lt;</span>E, std<span class="op">::</span>string<span class="op">&gt;(</span>std<span class="op">::</span>meta<span class="op">::</span>value_of<span class="op">&lt;</span>E<span class="op">&gt;(</span>e<span class="op">)</span>, std<span class="op">::</span>meta<span class="op">::</span>name_of<span class="op">(</span>e<span class="op">))</span>;</span>
<span id="cb13-8"><a href="#cb13-8"></a>      <span class="op">})</span></span>
<span id="cb13-9"><a href="#cb13-9"></a>    <span class="op">|</span> std<span class="op">::</span>ranges<span class="op">::</span>to<span class="op">&lt;</span>std<span class="op">::</span>map<span class="op">&gt;()</span>;</span>
<span id="cb13-10"><a href="#cb13-10"></a></span>
<span id="cb13-11"><a href="#cb13-11"></a>  <span class="kw">auto</span> it <span class="op">=</span> enumerators<span class="op">.</span>find<span class="op">(</span>value<span class="op">)</span>;</span>
<span id="cb13-12"><a href="#cb13-12"></a>  <span class="cf">if</span> <span class="op">(</span>it <span class="op">!=</span> enumerators<span class="op">.</span>end<span class="op">())</span> <span class="op">{</span></span>
<span id="cb13-13"><a href="#cb13-13"></a>    <span class="cf">return</span> it<span class="op">-&gt;</span>second;</span>
<span id="cb13-14"><a href="#cb13-14"></a>  <span class="op">}</span> <span class="cf">else</span> <span class="op">{</span></span>
<span id="cb13-15"><a href="#cb13-15"></a>    <span class="cf">return</span> <span class="st">&quot;&lt;unnamed&gt;&quot;</span>;</span>
<span id="cb13-16"><a href="#cb13-16"></a>  <span class="op">}</span></span>
<span id="cb13-17"><a href="#cb13-17"></a><span class="op">}</span></span></code></pre></div>
</blockquote>
<p>Note that this last version has lower complexity: While the versions using an expansion statement use an expected O(N) number of comparisons to find the matching entry, a <code class="sourceCode cpp">std<span class="op">::</span>map</code> achieves the same with O(log(N)) complexity (where N is the number of enumerator constants).</p>
<p><a href="https://godbolt.org/z/Y5va8MqzG">On Compiler Explorer</a>.</p>
<h2 data-number="3.7" id="parsing-command-line-options"><span class="header-section-number">3.7</span> Parsing Command-Line Options<a href="#parsing-command-line-options" class="self-link"></a></h2>
<p>Our next example shows how a command-line option parser could work by automatically inferring flags based on member names. A real command-line parser would of course be more complex, this is just the beginning.</p>
<blockquote>
<div class="sourceCode" id="cb14"><pre class="sourceCode cpp"><code class="sourceCode cpp"><span id="cb14-1"><a href="#cb14-1"></a><span class="kw">template</span><span class="op">&lt;</span><span class="kw">typename</span> Opts<span class="op">&gt;</span></span>
<span id="cb14-2"><a href="#cb14-2"></a><span class="kw">auto</span> parse_options<span class="op">(</span>std<span class="op">::</span>span<span class="op">&lt;</span>std<span class="op">::</span>string_view <span class="kw">const</span><span class="op">&gt;</span> args<span class="op">)</span> <span class="op">-&gt;</span> Opts <span class="op">{</span></span>
<span id="cb14-3"><a href="#cb14-3"></a>  Opts opts;</span>
<span id="cb14-4"><a href="#cb14-4"></a>  <span class="kw">template</span> <span class="cf">for</span> <span class="op">(</span><span class="kw">constexpr</span> <span class="kw">auto</span> dm <span class="op">:</span> nonstatic_data_members_of<span class="op">(^</span>Opts<span class="op">))</span> <span class="op">{</span></span>
<span id="cb14-5"><a href="#cb14-5"></a>    <span class="kw">auto</span> it <span class="op">=</span> std<span class="op">::</span>ranges<span class="op">::</span>find_if<span class="op">(</span>args,</span>
<span id="cb14-6"><a href="#cb14-6"></a>      <span class="op">[](</span>std<span class="op">::</span>string_view arg<span class="op">){</span></span>
<span id="cb14-7"><a href="#cb14-7"></a>        <span class="cf">return</span> arg<span class="op">.</span>starts_with<span class="op">(</span><span class="st">&quot;--&quot;</span><span class="op">)</span> <span class="op">&amp;&amp;</span> arg<span class="op">.</span>substr<span class="op">(</span><span class="dv">2</span><span class="op">)</span> <span class="op">==</span> name_of<span class="op">(</span>dm<span class="op">)</span>;</span>
<span id="cb14-8"><a href="#cb14-8"></a>      <span class="op">})</span>;</span>
<span id="cb14-9"><a href="#cb14-9"></a></span>
<span id="cb14-10"><a href="#cb14-10"></a>    <span class="cf">if</span> <span class="op">(</span>it <span class="op">==</span> args<span class="op">.</span>end<span class="op">())</span> <span class="op">{</span></span>
<span id="cb14-11"><a href="#cb14-11"></a>      <span class="co">// no option provided, use default</span></span>
<span id="cb14-12"><a href="#cb14-12"></a>      <span class="cf">continue</span>;</span>
<span id="cb14-13"><a href="#cb14-13"></a>    <span class="op">}</span> <span class="cf">else</span> <span class="cf">if</span> <span class="op">(</span>it <span class="op">+</span> <span class="dv">1</span> <span class="op">==</span> args<span class="op">.</span>end<span class="op">())</span> <span class="op">{</span></span>
<span id="cb14-14"><a href="#cb14-14"></a>      std<span class="op">::</span>print<span class="op">(</span>stderr, <span class="st">&quot;Option {} is missing a value</span><span class="sc">\n</span><span class="st">&quot;</span>, <span class="op">*</span>it<span class="op">)</span>;</span>
<span id="cb14-15"><a href="#cb14-15"></a>      std<span class="op">::</span>exit<span class="op">(</span>EXIT_FAILURE<span class="op">)</span>;</span>
<span id="cb14-16"><a href="#cb14-16"></a>    <span class="op">}</span></span>
<span id="cb14-17"><a href="#cb14-17"></a></span>
<span id="cb14-18"><a href="#cb14-18"></a>    <span class="kw">using</span> T <span class="op">=</span> <span class="kw">typename</span><span class="op">[:</span>type_of<span class="op">(</span>dm<span class="op">):]</span>;</span>
<span id="cb14-19"><a href="#cb14-19"></a>    <span class="kw">auto</span> iss <span class="op">=</span> std<span class="op">::</span>ispanstream<span class="op">(</span>it<span class="op">[</span><span class="dv">1</span><span class="op">])</span>;</span>
<span id="cb14-20"><a href="#cb14-20"></a>    <span class="cf">if</span> <span class="op">(</span>iss <span class="op">&gt;&gt;</span> opts<span class="op">.[:</span>dm<span class="op">:]</span>; <span class="op">!</span>iss<span class="op">)</span> <span class="op">{</span></span>
<span id="cb14-21"><a href="#cb14-21"></a>      std<span class="op">::</span>print<span class="op">(</span>stderr, <span class="st">&quot;Failed to parse option {} into a {}</span><span class="sc">\n</span><span class="st">&quot;</span>, <span class="op">*</span>it, display_name_of<span class="op">(^</span>T<span class="op">))</span>;</span>
<span id="cb14-22"><a href="#cb14-22"></a>      std<span class="op">::</span>exit<span class="op">(</span>EXIT_FAILURE<span class="op">)</span>;</span>
<span id="cb14-23"><a href="#cb14-23"></a>    <span class="op">}</span></span>
<span id="cb14-24"><a href="#cb14-24"></a>  <span class="op">}</span></span>
<span id="cb14-25"><a href="#cb14-25"></a>  <span class="cf">return</span> opts;</span>
<span id="cb14-26"><a href="#cb14-26"></a><span class="op">}</span></span>
<span id="cb14-27"><a href="#cb14-27"></a></span>
<span id="cb14-28"><a href="#cb14-28"></a><span class="kw">struct</span> MyOpts <span class="op">{</span></span>
<span id="cb14-29"><a href="#cb14-29"></a>  std<span class="op">::</span>string file_name <span class="op">=</span> <span class="st">&quot;input.txt&quot;</span>;  <span class="co">// Option &quot;--file_name &lt;string&gt;&quot;</span></span>
<span id="cb14-30"><a href="#cb14-30"></a>  <span class="dt">int</span>    count <span class="op">=</span> <span class="dv">1</span>;                     <span class="co">// Option &quot;--count &lt;int&gt;&quot;</span></span>
<span id="cb14-31"><a href="#cb14-31"></a><span class="op">}</span>;</span>
<span id="cb14-32"><a href="#cb14-32"></a></span>
<span id="cb14-33"><a href="#cb14-33"></a><span class="dt">int</span> main<span class="op">(</span><span class="dt">int</span> argc, <span class="dt">char</span> <span class="op">*</span>argv<span class="op">[])</span> <span class="op">{</span></span>
<span id="cb14-34"><a href="#cb14-34"></a>  MyOpts opts <span class="op">=</span> parse_options<span class="op">&lt;</span>MyOpts<span class="op">&gt;(</span>std<span class="op">::</span>vector<span class="op">&lt;</span>std<span class="op">::</span>string_view<span class="op">&gt;(</span>argv<span class="op">+</span><span class="dv">1</span>, argv<span class="op">+</span>argc<span class="op">))</span>;</span>
<span id="cb14-35"><a href="#cb14-35"></a>  <span class="co">// ...</span></span>
<span id="cb14-36"><a href="#cb14-36"></a><span class="op">}</span></span></code></pre></div>
</blockquote>
<p>This example is based on a presentation by Matúš Chochlík.</p>
<p><a href="https://godbolt.org/z/G4dh3jq8a">On Compiler Explorer</a>.</p>
<h2 data-number="3.8" id="a-simple-tuple-type"><span class="header-section-number">3.8</span> A Simple Tuple Type<a href="#a-simple-tuple-type" class="self-link"></a></h2>
<blockquote>
<div class="sourceCode" id="cb15"><pre class="sourceCode cpp"><code class="sourceCode cpp"><span id="cb15-1"><a href="#cb15-1"></a><span class="pp">#include </span><span class="im">&lt;meta&gt;</span></span>
<span id="cb15-2"><a href="#cb15-2"></a></span>
<span id="cb15-3"><a href="#cb15-3"></a><span class="kw">template</span><span class="op">&lt;</span><span class="kw">typename</span><span class="op">...</span> Ts<span class="op">&gt;</span> <span class="kw">struct</span> Tuple <span class="op">{</span></span>
<span id="cb15-4"><a href="#cb15-4"></a>  <span class="kw">struct</span> storage;</span>
<span id="cb15-5"><a href="#cb15-5"></a></span>
<span id="cb15-6"><a href="#cb15-6"></a>  <span class="kw">static_assert</span><span class="op">(</span>is_type<span class="op">(</span>define_class<span class="op">(^</span>storage, <span class="op">{</span>data_member_spec<span class="op">(^</span>Ts<span class="op">)...})))</span>;</span>
<span id="cb15-7"><a href="#cb15-7"></a>  storage data;</span>
<span id="cb15-8"><a href="#cb15-8"></a></span>
<span id="cb15-9"><a href="#cb15-9"></a>  Tuple<span class="op">():</span> data<span class="op">{}</span> <span class="op">{}</span></span>
<span id="cb15-10"><a href="#cb15-10"></a>  Tuple<span class="op">(</span>Ts <span class="kw">const</span><span class="op">&amp;</span> <span class="op">...</span>vs<span class="op">):</span> data<span class="op">{</span> vs<span class="op">...</span> <span class="op">}</span> <span class="op">{}</span></span>
<span id="cb15-11"><a href="#cb15-11"></a><span class="op">}</span>;</span>
<span id="cb15-12"><a href="#cb15-12"></a></span>
<span id="cb15-13"><a href="#cb15-13"></a><span class="kw">template</span><span class="op">&lt;</span><span class="kw">typename</span><span class="op">...</span> Ts<span class="op">&gt;</span></span>
<span id="cb15-14"><a href="#cb15-14"></a>  <span class="kw">struct</span> std<span class="op">::</span>tuple_size<span class="op">&lt;</span>Tuple<span class="op">&lt;</span>Ts<span class="op">...&gt;&gt;:</span> <span class="kw">public</span> integral_constant<span class="op">&lt;</span><span class="dt">size_t</span>, <span class="kw">sizeof</span><span class="op">...(</span>Ts<span class="op">)&gt;</span> <span class="op">{}</span>;</span>
<span id="cb15-15"><a href="#cb15-15"></a></span>
<span id="cb15-16"><a href="#cb15-16"></a><span class="kw">template</span><span class="op">&lt;</span>std<span class="op">::</span><span class="dt">size_t</span> I, <span class="kw">typename</span><span class="op">...</span> Ts<span class="op">&gt;</span></span>
<span id="cb15-17"><a href="#cb15-17"></a>  <span class="kw">struct</span> std<span class="op">::</span>tuple_element<span class="op">&lt;</span>I, Tuple<span class="op">&lt;</span>Ts<span class="op">...&gt;&gt;</span> <span class="op">{</span></span>
<span id="cb15-18"><a href="#cb15-18"></a>    <span class="kw">static</span> <span class="kw">constexpr</span> std<span class="op">::</span>array types <span class="op">=</span> <span class="op">{^</span>Ts<span class="op">...}</span>;</span>
<span id="cb15-19"><a href="#cb15-19"></a>    <span class="kw">using</span> type <span class="op">=</span> <span class="op">[:</span> types<span class="op">[</span>I<span class="op">]</span> <span class="op">:]</span>;</span>
<span id="cb15-20"><a href="#cb15-20"></a>  <span class="op">}</span>;</span>
<span id="cb15-21"><a href="#cb15-21"></a></span>
<span id="cb15-22"><a href="#cb15-22"></a><span class="kw">consteval</span> std<span class="op">::</span>meta<span class="op">::</span>info get_nth_field<span class="op">(</span>std<span class="op">::</span>meta<span class="op">::</span>info r, std<span class="op">::</span><span class="dt">size_t</span> n<span class="op">)</span> <span class="op">{</span></span>
<span id="cb15-23"><a href="#cb15-23"></a>  <span class="cf">return</span> nonstatic_data_members_of<span class="op">(</span>r<span class="op">)[</span>n<span class="op">]</span>;</span>
<span id="cb15-24"><a href="#cb15-24"></a><span class="op">}</span></span>
<span id="cb15-25"><a href="#cb15-25"></a></span>
<span id="cb15-26"><a href="#cb15-26"></a><span class="kw">template</span><span class="op">&lt;</span>std<span class="op">::</span><span class="dt">size_t</span> I, <span class="kw">typename</span><span class="op">...</span> Ts<span class="op">&gt;</span></span>
<span id="cb15-27"><a href="#cb15-27"></a>  <span class="kw">constexpr</span> <span class="kw">auto</span> get<span class="op">(</span>Tuple<span class="op">&lt;</span>Ts<span class="op">...&gt;</span> <span class="op">&amp;</span>t<span class="op">)</span> <span class="kw">noexcept</span> <span class="op">-&gt;</span> std<span class="op">::</span>tuple_element_t<span class="op">&lt;</span>I, Tuple<span class="op">&lt;</span>Ts<span class="op">...&gt;&gt;&amp;</span> <span class="op">{</span></span>
<span id="cb15-28"><a href="#cb15-28"></a>    <span class="cf">return</span> t<span class="op">.</span>data<span class="op">.[:</span>get_nth_field<span class="op">(^</span><span class="kw">decltype</span><span class="op">(</span>t<span class="op">.</span>data<span class="op">)</span>, I<span class="op">):]</span>;</span>
<span id="cb15-29"><a href="#cb15-29"></a>  <span class="op">}</span></span>
<span id="cb15-30"><a href="#cb15-30"></a><span class="co">// Similarly for other value categories...</span></span></code></pre></div>
</blockquote>
<p>This example uses a “magic” <code class="sourceCode cpp">std<span class="op">::</span>meta<span class="op">::</span>define_class</code> template along with member reflection through the <code class="sourceCode cpp">nonstatic_data_members_of</code> metafunction to implement a <code class="sourceCode cpp">std<span class="op">::</span>tuple</code>-like type without the usual complex and costly template metaprogramming tricks that that involves when these facilities are not available. <code class="sourceCode cpp">define_class</code> takes a reflection for an incomplete class or union plus a vector of nonstatic data member descriptions, and completes the give class or union type to have the described members.</p>
<p><a href="https://godbolt.org/z/4P15rnbxh">On Compiler Explorer</a>.</p>
<h2 data-number="3.9" id="a-simple-variant-type"><span class="header-section-number">3.9</span> A Simple Variant Type<a href="#a-simple-variant-type" class="self-link"></a></h2>
<p>Similarly to how we can implement a tuple using <code class="sourceCode cpp">define_class</code> to create on the fly a type with one member for each <code class="sourceCode cpp">Ts<span class="op">...</span></code>, we can implement a variant that simply defines a <code class="sourceCode cpp"><span class="kw">union</span></code> instead of a <code class="sourceCode cpp"><span class="kw">struct</span></code>. One difference here is how the destructor of a <code class="sourceCode cpp"><span class="kw">union</span></code> is currently defined:</p>
<blockquote>
<div class="sourceCode" id="cb16"><pre class="sourceCode cpp"><code class="sourceCode cpp"><span id="cb16-1"><a href="#cb16-1"></a><span class="kw">union</span> U1 <span class="op">{</span></span>
<span id="cb16-2"><a href="#cb16-2"></a>  <span class="dt">int</span> i;</span>
<span id="cb16-3"><a href="#cb16-3"></a>  <span class="dt">char</span> c;</span>
<span id="cb16-4"><a href="#cb16-4"></a><span class="op">}</span>;</span>
<span id="cb16-5"><a href="#cb16-5"></a></span>
<span id="cb16-6"><a href="#cb16-6"></a><span class="kw">union</span> U2 <span class="op">{</span></span>
<span id="cb16-7"><a href="#cb16-7"></a>  <span class="dt">int</span> i;</span>
<span id="cb16-8"><a href="#cb16-8"></a>  std<span class="op">::</span>string s;</span>
<span id="cb16-9"><a href="#cb16-9"></a><span class="op">}</span>;</span></code></pre></div>
</blockquote>
<p><code class="sourceCode cpp">U1</code> has a trivial destructor, but <code class="sourceCode cpp">U2</code>’s destructor is defined as deleted (because <code class="sourceCode cpp">std<span class="op">::</span>string</code> has a non-trivial destructor). This is a problem because we need to define this thing… somehow. However, for the purposes of <code class="sourceCode cpp">define_class</code>, there really is only one reasonable option to choose here:</p>
<blockquote>
<div class="sourceCode" id="cb17"><pre class="sourceCode cpp"><code class="sourceCode cpp"><span id="cb17-1"><a href="#cb17-1"></a><span class="kw">template</span> <span class="op">&lt;</span><span class="kw">class</span><span class="op">...</span> Ts<span class="op">&gt;</span></span>
<span id="cb17-2"><a href="#cb17-2"></a><span class="kw">union</span> U <span class="op">{</span></span>
<span id="cb17-3"><a href="#cb17-3"></a>  <span class="co">// all of our members</span></span>
<span id="cb17-4"><a href="#cb17-4"></a>  Ts<span class="op">...</span> members;</span>
<span id="cb17-5"><a href="#cb17-5"></a></span>
<span id="cb17-6"><a href="#cb17-6"></a>  <span class="co">// a defaulted destructor if all of the types are trivially destructible</span></span>
<span id="cb17-7"><a href="#cb17-7"></a>  <span class="kw">constexpr</span> <span class="op">~</span>U<span class="op">()</span> <span class="kw">requires</span> <span class="op">(</span>std<span class="op">::</span>is_trivially_destructible_v<span class="op">&lt;</span>Ts<span class="op">&gt;</span> <span class="op">&amp;&amp;</span> <span class="op">...)</span> <span class="op">=</span> <span class="cf">default</span>;</span>
<span id="cb17-8"><a href="#cb17-8"></a></span>
<span id="cb17-9"><a href="#cb17-9"></a>  <span class="co">// ... otherwise a destructor that does nothing</span></span>
<span id="cb17-10"><a href="#cb17-10"></a>  <span class="kw">constexpr</span> <span class="op">~</span>U<span class="op">()</span> <span class="op">{</span> <span class="op">}</span></span>
<span id="cb17-11"><a href="#cb17-11"></a><span class="op">}</span>;</span></code></pre></div>
</blockquote>
<p>If we make <a href="#data_member_spec-define_class"><code class="sourceCode cpp">define_class</code></a> for a <code class="sourceCode cpp"><span class="kw">union</span></code> have this behavior, then we can implement a <code class="sourceCode cpp">variant</code> in a much more straightforward way than in current implementations. This is not a complete implementation of <code class="sourceCode cpp">std<span class="op">::</span>variant</code> (and cheats using libstdc++ internals, and also uses Boost.Mp11’s <code class="sourceCode cpp">mp_with_index</code>) but should demonstrate the idea:</p>
<blockquote>
<div class="sourceCode" id="cb18"><pre class="sourceCode cpp"><code class="sourceCode cpp"><span id="cb18-1"><a href="#cb18-1"></a><span class="kw">template</span> <span class="op">&lt;</span><span class="kw">typename</span><span class="op">...</span> Ts<span class="op">&gt;</span></span>
<span id="cb18-2"><a href="#cb18-2"></a><span class="kw">class</span> Variant <span class="op">{</span></span>
<span id="cb18-3"><a href="#cb18-3"></a>    <span class="kw">union</span> Storage;</span>
<span id="cb18-4"><a href="#cb18-4"></a>    <span class="kw">struct</span> Empty <span class="op">{</span> <span class="op">}</span>;</span>
<span id="cb18-5"><a href="#cb18-5"></a></span>
<span id="cb18-6"><a href="#cb18-6"></a>    <span class="kw">static_assert</span><span class="op">(</span>is_type<span class="op">(</span>define_class<span class="op">(^</span>Storage, <span class="op">{</span></span>
<span id="cb18-7"><a href="#cb18-7"></a>        data_member_spec<span class="op">(^</span>Empty, <span class="op">{.</span>name<span class="op">=</span><span class="st">&quot;empty&quot;</span><span class="op">})</span>,</span>
<span id="cb18-8"><a href="#cb18-8"></a>        data_member_spec<span class="op">(^</span>Ts<span class="op">)...</span></span>
<span id="cb18-9"><a href="#cb18-9"></a>    <span class="op">})))</span>;</span>
<span id="cb18-10"><a href="#cb18-10"></a></span>
<span id="cb18-11"><a href="#cb18-11"></a>    <span class="kw">static</span> <span class="kw">constexpr</span> std<span class="op">::</span>array<span class="op">&lt;</span>std<span class="op">::</span>meta<span class="op">::</span>info, <span class="kw">sizeof</span><span class="op">...(</span>Ts<span class="op">)&gt;</span> types <span class="op">=</span> <span class="op">{^</span>Ts<span class="op">...}</span>;</span>
<span id="cb18-12"><a href="#cb18-12"></a></span>
<span id="cb18-13"><a href="#cb18-13"></a>    <span class="kw">static</span> <span class="kw">consteval</span> std<span class="op">::</span>meta<span class="op">::</span>info get_nth_field<span class="op">(</span>std<span class="op">::</span><span class="dt">size_t</span> n<span class="op">)</span> <span class="op">{</span></span>
<span id="cb18-14"><a href="#cb18-14"></a>        <span class="cf">return</span> nonstatic_data_members_of<span class="op">(^</span>Storage<span class="op">)[</span>n<span class="op">+</span><span class="dv">1</span><span class="op">]</span>;</span>
<span id="cb18-15"><a href="#cb18-15"></a>    <span class="op">}</span></span>
<span id="cb18-16"><a href="#cb18-16"></a></span>
<span id="cb18-17"><a href="#cb18-17"></a>    Storage storage_;</span>
<span id="cb18-18"><a href="#cb18-18"></a>    <span class="dt">int</span> index_ <span class="op">=</span> <span class="op">-</span><span class="dv">1</span>;</span>
<span id="cb18-19"><a href="#cb18-19"></a></span>
<span id="cb18-20"><a href="#cb18-20"></a>    <span class="co">// cheat: use libstdc++&#39;s implementation</span></span>
<span id="cb18-21"><a href="#cb18-21"></a>    <span class="kw">template</span> <span class="op">&lt;</span><span class="kw">typename</span> T<span class="op">&gt;</span></span>
<span id="cb18-22"><a href="#cb18-22"></a>    <span class="kw">static</span> <span class="kw">constexpr</span> <span class="dt">size_t</span> accepted_index <span class="op">=</span> std<span class="op">::</span>__detail<span class="op">::</span>__variant<span class="op">::</span>__accepted_index<span class="op">&lt;</span>T, std<span class="op">::</span>variant<span class="op">&lt;</span>Ts<span class="op">...&gt;&gt;</span>;</span>
<span id="cb18-23"><a href="#cb18-23"></a></span>
<span id="cb18-24"><a href="#cb18-24"></a>    <span class="kw">template</span> <span class="op">&lt;</span><span class="kw">class</span> F<span class="op">&gt;</span></span>
<span id="cb18-25"><a href="#cb18-25"></a>    <span class="kw">constexpr</span> <span class="kw">auto</span> with_index<span class="op">(</span>F<span class="op">&amp;&amp;</span> f<span class="op">)</span> <span class="kw">const</span> <span class="op">-&gt;</span> <span class="kw">decltype</span><span class="op">(</span><span class="kw">auto</span><span class="op">)</span> <span class="op">{</span></span>
<span id="cb18-26"><a href="#cb18-26"></a>        <span class="cf">return</span> mp_with_index<span class="op">&lt;</span><span class="kw">sizeof</span><span class="op">...(</span>Ts<span class="op">)&gt;(</span>index_, <span class="op">(</span>F<span class="op">&amp;&amp;)</span>f<span class="op">)</span>;</span>
<span id="cb18-27"><a href="#cb18-27"></a>    <span class="op">}</span></span>
<span id="cb18-28"><a href="#cb18-28"></a></span>
<span id="cb18-29"><a href="#cb18-29"></a><span class="kw">public</span><span class="op">:</span></span>
<span id="cb18-30"><a href="#cb18-30"></a>    <span class="kw">constexpr</span> Variant<span class="op">()</span> <span class="kw">requires</span> std<span class="op">::</span>is_default_constructible_v<span class="op">&lt;[:</span> types<span class="op">[</span><span class="dv">0</span><span class="op">]</span> <span class="op">:]&gt;</span></span>
<span id="cb18-31"><a href="#cb18-31"></a>        <span class="co">// should this work: storage_{. [: get_nth_field(0) :]{} }</span></span>
<span id="cb18-32"><a href="#cb18-32"></a>        <span class="op">:</span> storage_<span class="op">{.</span>empty<span class="op">={}}</span></span>
<span id="cb18-33"><a href="#cb18-33"></a>        , index_<span class="op">(</span><span class="dv">0</span><span class="op">)</span></span>
<span id="cb18-34"><a href="#cb18-34"></a>    <span class="op">{</span></span>
<span id="cb18-35"><a href="#cb18-35"></a>        std<span class="op">::</span>construct_at<span class="op">(&amp;</span>storage_<span class="op">.[:</span> get_nth_field<span class="op">(</span><span class="dv">0</span><span class="op">)</span> <span class="op">:])</span>;</span>
<span id="cb18-36"><a href="#cb18-36"></a>    <span class="op">}</span></span>
<span id="cb18-37"><a href="#cb18-37"></a></span>
<span id="cb18-38"><a href="#cb18-38"></a>    <span class="kw">constexpr</span> <span class="op">~</span>Variant<span class="op">()</span> <span class="kw">requires</span> <span class="op">(</span>std<span class="op">::</span>is_trivially_destructible_v<span class="op">&lt;</span>Ts<span class="op">&gt;</span> <span class="kw">and</span> <span class="op">...)</span> <span class="op">=</span> <span class="cf">default</span>;</span>
<span id="cb18-39"><a href="#cb18-39"></a>    <span class="kw">constexpr</span> <span class="op">~</span>Variant<span class="op">()</span> <span class="op">{</span></span>
<span id="cb18-40"><a href="#cb18-40"></a>        <span class="cf">if</span> <span class="op">(</span>index_ <span class="op">!=</span> <span class="op">-</span><span class="dv">1</span><span class="op">)</span> <span class="op">{</span></span>
<span id="cb18-41"><a href="#cb18-41"></a>            with_index<span class="op">([&amp;](</span><span class="kw">auto</span> I<span class="op">){</span></span>
<span id="cb18-42"><a href="#cb18-42"></a>                std<span class="op">::</span>destroy_at<span class="op">(&amp;</span>storage_<span class="op">.[:</span> get_nth_field<span class="op">(</span>I<span class="op">)</span> <span class="op">:])</span>;</span>
<span id="cb18-43"><a href="#cb18-43"></a>            <span class="op">})</span>;</span>
<span id="cb18-44"><a href="#cb18-44"></a>        <span class="op">}</span></span>
<span id="cb18-45"><a href="#cb18-45"></a>    <span class="op">}</span></span>
<span id="cb18-46"><a href="#cb18-46"></a></span>
<span id="cb18-47"><a href="#cb18-47"></a>    <span class="kw">template</span> <span class="op">&lt;</span><span class="kw">typename</span> T, <span class="dt">size_t</span> I <span class="op">=</span> accepted_index<span class="op">&lt;</span>T<span class="op">&amp;&amp;&gt;&gt;</span></span>
<span id="cb18-48"><a href="#cb18-48"></a>        <span class="kw">requires</span> <span class="op">(!</span>std<span class="op">::</span>is_base_of_v<span class="op">&lt;</span>Variant, std<span class="op">::</span>decay_t<span class="op">&lt;</span>T<span class="op">&gt;&gt;)</span></span>
<span id="cb18-49"><a href="#cb18-49"></a>    <span class="kw">constexpr</span> Variant<span class="op">(</span>T<span class="op">&amp;&amp;</span> t<span class="op">)</span></span>
<span id="cb18-50"><a href="#cb18-50"></a>        <span class="op">:</span> storage_<span class="op">{.</span>empty<span class="op">={}}</span></span>
<span id="cb18-51"><a href="#cb18-51"></a>        , index_<span class="op">(-</span><span class="dv">1</span><span class="op">)</span></span>
<span id="cb18-52"><a href="#cb18-52"></a>    <span class="op">{</span></span>
<span id="cb18-53"><a href="#cb18-53"></a>        std<span class="op">::</span>construct_at<span class="op">(&amp;</span>storage_<span class="op">.[:</span> get_nth_field<span class="op">(</span>I<span class="op">)</span> <span class="op">:]</span>, <span class="op">(</span>T<span class="op">&amp;&amp;)</span>t<span class="op">)</span>;</span>
<span id="cb18-54"><a href="#cb18-54"></a>        index_ <span class="op">=</span> <span class="op">(</span><span class="dt">int</span><span class="op">)</span>I;</span>
<span id="cb18-55"><a href="#cb18-55"></a>    <span class="op">}</span></span>
<span id="cb18-56"><a href="#cb18-56"></a></span>
<span id="cb18-57"><a href="#cb18-57"></a>    <span class="co">// you can&#39;t actually express this constraint nicely until P2963</span></span>
<span id="cb18-58"><a href="#cb18-58"></a>    <span class="kw">constexpr</span> Variant<span class="op">(</span>Variant <span class="kw">const</span><span class="op">&amp;)</span> <span class="kw">requires</span> <span class="op">(</span>std<span class="op">::</span>is_trivially_copyable_v<span class="op">&lt;</span>Ts<span class="op">&gt;</span> <span class="kw">and</span> <span class="op">...)</span> <span class="op">=</span> <span class="cf">default</span>;</span>
<span id="cb18-59"><a href="#cb18-59"></a>    <span class="kw">constexpr</span> Variant<span class="op">(</span>Variant <span class="kw">const</span><span class="op">&amp;</span> rhs<span class="op">)</span></span>
<span id="cb18-60"><a href="#cb18-60"></a>            <span class="kw">requires</span> <span class="op">((</span>std<span class="op">::</span>is_copy_constructible_v<span class="op">&lt;</span>Ts<span class="op">&gt;</span> <span class="kw">and</span> <span class="op">...)</span></span>
<span id="cb18-61"><a href="#cb18-61"></a>                <span class="kw">and</span> <span class="kw">not</span> <span class="op">(</span>std<span class="op">::</span>is_trivially_copyable_v<span class="op">&lt;</span>Ts<span class="op">&gt;</span> <span class="kw">and</span> <span class="op">...))</span></span>
<span id="cb18-62"><a href="#cb18-62"></a>        <span class="op">:</span> storage_<span class="op">{.</span>empty<span class="op">={}}</span></span>
<span id="cb18-63"><a href="#cb18-63"></a>        , index_<span class="op">(-</span><span class="dv">1</span><span class="op">)</span></span>
<span id="cb18-64"><a href="#cb18-64"></a>    <span class="op">{</span></span>
<span id="cb18-65"><a href="#cb18-65"></a>        rhs<span class="op">.</span>with_index<span class="op">([&amp;](</span><span class="kw">auto</span> I<span class="op">){</span></span>
<span id="cb18-66"><a href="#cb18-66"></a>            <span class="kw">constexpr</span> <span class="kw">auto</span> field <span class="op">=</span> get_nth_field<span class="op">(</span>I<span class="op">)</span>;</span>
<span id="cb18-67"><a href="#cb18-67"></a>            std<span class="op">::</span>construct_at<span class="op">(&amp;</span>storage_<span class="op">.[:</span> field <span class="op">:]</span>, rhs<span class="op">.</span>storage_<span class="op">.[:</span> field <span class="op">:])</span>;</span>
<span id="cb18-68"><a href="#cb18-68"></a>            index_ <span class="op">=</span> I;</span>
<span id="cb18-69"><a href="#cb18-69"></a>        <span class="op">})</span>;</span>
<span id="cb18-70"><a href="#cb18-70"></a>    <span class="op">}</span></span>
<span id="cb18-71"><a href="#cb18-71"></a></span>
<span id="cb18-72"><a href="#cb18-72"></a>    <span class="kw">constexpr</span> <span class="kw">auto</span> index<span class="op">()</span> <span class="kw">const</span> <span class="op">-&gt;</span> <span class="dt">int</span> <span class="op">{</span> <span class="cf">return</span> index_; <span class="op">}</span></span>
<span id="cb18-73"><a href="#cb18-73"></a></span>
<span id="cb18-74"><a href="#cb18-74"></a>    <span class="kw">template</span> <span class="op">&lt;</span><span class="kw">class</span> F<span class="op">&gt;</span></span>
<span id="cb18-75"><a href="#cb18-75"></a>    <span class="kw">constexpr</span> <span class="kw">auto</span> visit<span class="op">(</span>F<span class="op">&amp;&amp;</span> f<span class="op">)</span> <span class="kw">const</span> <span class="op">-&gt;</span> <span class="kw">decltype</span><span class="op">(</span><span class="kw">auto</span><span class="op">)</span> <span class="op">{</span></span>
<span id="cb18-76"><a href="#cb18-76"></a>        <span class="cf">if</span> <span class="op">(</span>index_ <span class="op">==</span> <span class="op">-</span><span class="dv">1</span><span class="op">)</span> <span class="op">{</span></span>
<span id="cb18-77"><a href="#cb18-77"></a>            <span class="cf">throw</span> std<span class="op">::</span>bad_variant_access<span class="op">()</span>;</span>
<span id="cb18-78"><a href="#cb18-78"></a>        <span class="op">}</span></span>
<span id="cb18-79"><a href="#cb18-79"></a></span>
<span id="cb18-80"><a href="#cb18-80"></a>        <span class="cf">return</span> mp_with_index<span class="op">&lt;</span><span class="kw">sizeof</span><span class="op">...(</span>Ts<span class="op">)&gt;(</span>index_, <span class="op">[&amp;](</span><span class="kw">auto</span> I<span class="op">)</span> <span class="op">-&gt;</span> <span class="kw">decltype</span><span class="op">(</span><span class="kw">auto</span><span class="op">)</span> <span class="op">{</span></span>
<span id="cb18-81"><a href="#cb18-81"></a>            <span class="cf">return</span> std<span class="op">::</span>invoke<span class="op">((</span>F<span class="op">&amp;&amp;)</span>f,  storage_<span class="op">.[:</span> get_nth_field<span class="op">(</span>I<span class="op">)</span> <span class="op">:])</span>;</span>
<span id="cb18-82"><a href="#cb18-82"></a>        <span class="op">})</span>;</span>
<span id="cb18-83"><a href="#cb18-83"></a>    <span class="op">}</span></span>
<span id="cb18-84"><a href="#cb18-84"></a><span class="op">}</span>;</span></code></pre></div>
</blockquote>
<p>Effectively, <code class="sourceCode cpp">Variant<span class="op">&lt;</span>T, U<span class="op">&gt;</span></code> synthesizes a union type <code class="sourceCode cpp">Storage</code> which looks like this:</p>
<blockquote>
<div class="sourceCode" id="cb19"><pre class="sourceCode cpp"><code class="sourceCode cpp"><span id="cb19-1"><a href="#cb19-1"></a><span class="kw">union</span> Storage <span class="op">{</span></span>
<span id="cb19-2"><a href="#cb19-2"></a>    Empty empty;</span>
<span id="cb19-3"><a href="#cb19-3"></a>    T <em>unnamed<sub>0</sub></em>;</span>
<span id="cb19-4"><a href="#cb19-4"></a>    U <em>unnamed<sub>1</sub></em>;</span>
<span id="cb19-5"><a href="#cb19-5"></a></span>
<span id="cb19-6"><a href="#cb19-6"></a>    <span class="op">~</span>Storage<span class="op">()</span> <span class="kw">requires</span> std<span class="op">::</span>is_trivially_destructible_v<span class="op">&lt;</span>T<span class="op">&gt;</span> <span class="op">&amp;&amp;</span> std<span class="op">::</span>is_trivially_destructible_v<span class="op">&lt;</span>U<span class="op">&gt;</span> <span class="op">=</span> <span class="cf">default</span>;</span>
<span id="cb19-7"><a href="#cb19-7"></a>    <span class="op">~</span>Storage<span class="op">()</span> <span class="op">{</span> <span class="op">}</span></span>
<span id="cb19-8"><a href="#cb19-8"></a><span class="op">}</span></span></code></pre></div>
</blockquote>
<p>The question here is whether we should be should be able to directly initialize members of a defined union using a splicer, as in:</p>
<blockquote>
<div class="sourceCode" id="cb20"><pre class="sourceCode cpp"><code class="sourceCode cpp"><span id="cb20-1"><a href="#cb20-1"></a><span class="op">:</span> storage<span class="op">{.[:</span> get_nth_field<span class="op">(</span><span class="dv">0</span><span class="op">)</span> <span class="op">:]={}}</span></span></code></pre></div>
</blockquote>
<p>Arguably, the answer should be yes - this would be consistent with how other accesses work.</p>
<p><a href="https://godbolt.org/z/Efz5vsjaa">On Compiler Explorer</a>.</p>
<h2 data-number="3.10" id="struct-to-struct-of-arrays"><span class="header-section-number">3.10</span> Struct to Struct of Arrays<a href="#struct-to-struct-of-arrays" class="self-link"></a></h2>
<blockquote>
<div class="sourceCode" id="cb21"><pre class="sourceCode cpp"><code class="sourceCode cpp"><span id="cb21-1"><a href="#cb21-1"></a><span class="pp">#include </span><span class="im">&lt;meta&gt;</span></span>
<span id="cb21-2"><a href="#cb21-2"></a><span class="pp">#include </span><span class="im">&lt;array&gt;</span></span>
<span id="cb21-3"><a href="#cb21-3"></a></span>
<span id="cb21-4"><a href="#cb21-4"></a><span class="kw">template</span> <span class="op">&lt;</span><span class="kw">typename</span> T, std<span class="op">::</span><span class="dt">size_t</span> N<span class="op">&gt;</span></span>
<span id="cb21-5"><a href="#cb21-5"></a><span class="kw">struct</span> struct_of_arrays_impl;</span>
<span id="cb21-6"><a href="#cb21-6"></a></span>
<span id="cb21-7"><a href="#cb21-7"></a><span class="kw">consteval</span> <span class="kw">auto</span> make_struct_of_arrays<span class="op">(</span>std<span class="op">::</span>meta<span class="op">::</span>info type,</span>
<span id="cb21-8"><a href="#cb21-8"></a>                                     std<span class="op">::</span>meta<span class="op">::</span>info N<span class="op">)</span> <span class="op">-&gt;</span> std<span class="op">::</span>meta<span class="op">::</span>info <span class="op">{</span></span>
<span id="cb21-9"><a href="#cb21-9"></a>  std<span class="op">::</span>vector<span class="op">&lt;</span>std<span class="op">::</span>meta<span class="op">::</span>info<span class="op">&gt;</span> old_members <span class="op">=</span> nonstatic_data_members_of<span class="op">(</span>type<span class="op">)</span>;</span>
<span id="cb21-10"><a href="#cb21-10"></a>  std<span class="op">::</span>vector<span class="op">&lt;</span>std<span class="op">::</span>meta<span class="op">::</span>info<span class="op">&gt;</span> new_members <span class="op">=</span> <span class="op">{}</span>;</span>
<span id="cb21-11"><a href="#cb21-11"></a>  <span class="cf">for</span> <span class="op">(</span>std<span class="op">::</span>meta<span class="op">::</span>info member <span class="op">:</span> old_members<span class="op">)</span> <span class="op">{</span></span>
<span id="cb21-12"><a href="#cb21-12"></a>    <span class="kw">auto</span> array_type <span class="op">=</span> substitute<span class="op">(^</span>std<span class="op">::</span>array, <span class="op">{</span>type_of<span class="op">(</span>member<span class="op">)</span>, N <span class="op">})</span>;</span>
<span id="cb21-13"><a href="#cb21-13"></a>    <span class="kw">auto</span> mem_descr <span class="op">=</span> data_member_spec<span class="op">(</span>array_type, <span class="op">{.</span>name <span class="op">=</span> name_of<span class="op">(</span>member<span class="op">)})</span>;</span>
<span id="cb21-14"><a href="#cb21-14"></a>    new_members<span class="op">.</span>push_back<span class="op">(</span>mem_descr<span class="op">)</span>;</span>
<span id="cb21-15"><a href="#cb21-15"></a>  <span class="op">}</span></span>
<span id="cb21-16"><a href="#cb21-16"></a>  <span class="cf">return</span> std<span class="op">::</span>meta<span class="op">::</span>define_class<span class="op">(</span></span>
<span id="cb21-17"><a href="#cb21-17"></a>    substitute<span class="op">(^</span>struct_of_arrays_impl, <span class="op">{</span>type, N<span class="op">})</span>,</span>
<span id="cb21-18"><a href="#cb21-18"></a>    new_members<span class="op">)</span>;</span>
<span id="cb21-19"><a href="#cb21-19"></a><span class="op">}</span></span>
<span id="cb21-20"><a href="#cb21-20"></a></span>
<span id="cb21-21"><a href="#cb21-21"></a><span class="kw">template</span> <span class="op">&lt;</span><span class="kw">typename</span> T, <span class="dt">size_t</span> N<span class="op">&gt;</span></span>
<span id="cb21-22"><a href="#cb21-22"></a><span class="kw">using</span> struct_of_arrays <span class="op">=</span> <span class="op">[:</span> make_struct_of_arrays<span class="op">(^</span>T, <span class="op">^</span>N<span class="op">)</span> <span class="op">:]</span>;</span></code></pre></div>
</blockquote>
<p>Example:</p>
<blockquote>
<div class="sourceCode" id="cb22"><pre class="sourceCode cpp"><code class="sourceCode cpp"><span id="cb22-1"><a href="#cb22-1"></a><span class="kw">struct</span> point <span class="op">{</span></span>
<span id="cb22-2"><a href="#cb22-2"></a>  <span class="dt">float</span> x;</span>
<span id="cb22-3"><a href="#cb22-3"></a>  <span class="dt">float</span> y;</span>
<span id="cb22-4"><a href="#cb22-4"></a>  <span class="dt">float</span> z;</span>
<span id="cb22-5"><a href="#cb22-5"></a><span class="op">}</span>;</span>
<span id="cb22-6"><a href="#cb22-6"></a></span>
<span id="cb22-7"><a href="#cb22-7"></a><span class="kw">using</span> points <span class="op">=</span> struct_of_arrays<span class="op">&lt;</span>point, <span class="dv">30</span><span class="op">&gt;</span>;</span>
<span id="cb22-8"><a href="#cb22-8"></a><span class="co">// equivalent to:</span></span>
<span id="cb22-9"><a href="#cb22-9"></a><span class="co">// struct points {</span></span>
<span id="cb22-10"><a href="#cb22-10"></a><span class="co">//   std::array&lt;float, 30&gt; x;</span></span>
<span id="cb22-11"><a href="#cb22-11"></a><span class="co">//   std::array&lt;float, 30&gt; y;</span></span>
<span id="cb22-12"><a href="#cb22-12"></a><span class="co">//   std::array&lt;float, 30&gt; z;</span></span>
<span id="cb22-13"><a href="#cb22-13"></a><span class="co">// };</span></span></code></pre></div>
</blockquote>
<p>Again, the combination of <code class="sourceCode cpp">nonstatic_data_members_of</code> and <code class="sourceCode cpp">define_class</code> is put to good use.</p>
<p><a href="https://godbolt.org/z/8rT77KxjP">On Compiler Explorer</a>.</p>
<h2 data-number="3.11" id="parsing-command-line-options-ii"><span class="header-section-number">3.11</span> Parsing Command-Line Options II<a href="#parsing-command-line-options-ii" class="self-link"></a></h2>
<p>Now that we’ve seen a couple examples of using <code class="sourceCode cpp">std<span class="op">::</span>meta<span class="op">::</span>define_class</code> to create a type, we can create a more sophisticated command-line parser example.</p>
<p>This is the opening example for <a href="https://docs.rs/clap/latest/clap/">clap</a> (Rust’s <strong>C</strong>ommand <strong>L</strong>ine <strong>A</strong>rgument <strong>P</strong>arser):</p>
<blockquote>
<div class="sourceCode" id="cb23"><pre class="sourceCode cpp"><code class="sourceCode cpp"><span id="cb23-1"><a href="#cb23-1"></a><span class="kw">struct</span> Args <span class="op">:</span> Clap <span class="op">{</span></span>
<span id="cb23-2"><a href="#cb23-2"></a>  Option<span class="op">&lt;</span>std<span class="op">::</span>string, <span class="op">{.</span>use_short<span class="op">=</span><span class="kw">true</span>, <span class="op">.</span>use_long<span class="op">=</span><span class="kw">true</span><span class="op">}&gt;</span> name;</span>
<span id="cb23-3"><a href="#cb23-3"></a>  Option<span class="op">&lt;</span><span class="dt">int</span>, <span class="op">{.</span>use_short<span class="op">=</span><span class="kw">true</span>, <span class="op">.</span>use_long<span class="op">=</span><span class="kw">true</span><span class="op">}&gt;</span> count <span class="op">=</span> <span class="dv">1</span>;</span>
<span id="cb23-4"><a href="#cb23-4"></a><span class="op">}</span>;</span>
<span id="cb23-5"><a href="#cb23-5"></a></span>
<span id="cb23-6"><a href="#cb23-6"></a><span class="dt">int</span> main<span class="op">(</span><span class="dt">int</span> argc, <span class="dt">char</span><span class="op">**</span> argv<span class="op">)</span> <span class="op">{</span></span>
<span id="cb23-7"><a href="#cb23-7"></a>  <span class="kw">auto</span> opts <span class="op">=</span> Args<span class="op">{}.</span>parse<span class="op">(</span>argc, argv<span class="op">)</span>;</span>
<span id="cb23-8"><a href="#cb23-8"></a></span>
<span id="cb23-9"><a href="#cb23-9"></a>  <span class="cf">for</span> <span class="op">(</span><span class="dt">int</span> i <span class="op">=</span> <span class="dv">0</span>; i <span class="op">&lt;</span> opts<span class="op">.</span>count; <span class="op">++</span>i<span class="op">)</span> <span class="op">{</span>  <span class="co">// opts.count has type int</span></span>
<span id="cb23-10"><a href="#cb23-10"></a>    std<span class="op">::</span>print<span class="op">(</span><span class="st">&quot;Hello {}!&quot;</span>, opts<span class="op">.</span>name<span class="op">)</span>;   <span class="co">// opts.name has type std::string</span></span>
<span id="cb23-11"><a href="#cb23-11"></a>  <span class="op">}</span></span>
<span id="cb23-12"><a href="#cb23-12"></a><span class="op">}</span></span></code></pre></div>
</blockquote>
<p>Which we can implement like this:</p>
<blockquote>
<div class="sourceCode" id="cb24"><pre class="sourceCode cpp"><code class="sourceCode cpp"><span id="cb24-1"><a href="#cb24-1"></a><span class="kw">struct</span> Flags <span class="op">{</span></span>
<span id="cb24-2"><a href="#cb24-2"></a>  <span class="dt">bool</span> use_short;</span>
<span id="cb24-3"><a href="#cb24-3"></a>  <span class="dt">bool</span> use_long;</span>
<span id="cb24-4"><a href="#cb24-4"></a><span class="op">}</span>;</span>
<span id="cb24-5"><a href="#cb24-5"></a></span>
<span id="cb24-6"><a href="#cb24-6"></a><span class="kw">template</span> <span class="op">&lt;</span><span class="kw">typename</span> T, Flags flags<span class="op">&gt;</span></span>
<span id="cb24-7"><a href="#cb24-7"></a><span class="kw">struct</span> Option <span class="op">{</span></span>
<span id="cb24-8"><a href="#cb24-8"></a>  std<span class="op">::</span>optional<span class="op">&lt;</span>T<span class="op">&gt;</span> initializer <span class="op">=</span> <span class="op">{}</span>;</span>
<span id="cb24-9"><a href="#cb24-9"></a></span>
<span id="cb24-10"><a href="#cb24-10"></a>  <span class="co">// some suitable constructors and accessors for flags</span></span>
<span id="cb24-11"><a href="#cb24-11"></a><span class="op">}</span>;</span>
<span id="cb24-12"><a href="#cb24-12"></a></span>
<span id="cb24-13"><a href="#cb24-13"></a><span class="co">// convert a type (all of whose non-static data members are specializations of Option)</span></span>
<span id="cb24-14"><a href="#cb24-14"></a><span class="co">// to a type that is just the appropriate members.</span></span>
<span id="cb24-15"><a href="#cb24-15"></a><span class="co">// For example, if type is a reflection of the Args presented above, then this</span></span>
<span id="cb24-16"><a href="#cb24-16"></a><span class="co">// function would evaluate to a reflection of the type</span></span>
<span id="cb24-17"><a href="#cb24-17"></a><span class="co">// struct {</span></span>
<span id="cb24-18"><a href="#cb24-18"></a><span class="co">//   std::string name;</span></span>
<span id="cb24-19"><a href="#cb24-19"></a><span class="co">//   int count;</span></span>
<span id="cb24-20"><a href="#cb24-20"></a><span class="co">// }</span></span>
<span id="cb24-21"><a href="#cb24-21"></a><span class="kw">consteval</span> <span class="kw">auto</span> spec_to_opts<span class="op">(</span>std<span class="op">::</span>meta<span class="op">::</span>info opts,</span>
<span id="cb24-22"><a href="#cb24-22"></a>                            std<span class="op">::</span>meta<span class="op">::</span>info spec<span class="op">)</span> <span class="op">-&gt;</span> std<span class="op">::</span>meta<span class="op">::</span>info <span class="op">{</span></span>
<span id="cb24-23"><a href="#cb24-23"></a>  std<span class="op">::</span>vector<span class="op">&lt;</span>std<span class="op">::</span>meta<span class="op">::</span>info<span class="op">&gt;</span> new_members;</span>
<span id="cb24-24"><a href="#cb24-24"></a>  <span class="cf">for</span> <span class="op">(</span>std<span class="op">::</span>meta<span class="op">::</span>info member <span class="op">:</span> nonstatic_data_members_of<span class="op">(</span>spec<span class="op">))</span> <span class="op">{</span></span>
<span id="cb24-25"><a href="#cb24-25"></a>    <span class="kw">auto</span> new_type <span class="op">=</span> template_arguments_of<span class="op">(</span>type_of<span class="op">(</span>member<span class="op">))[</span><span class="dv">0</span><span class="op">]</span>;</span>
<span id="cb24-26"><a href="#cb24-26"></a>    new_members<span class="op">.</span>push_back<span class="op">(</span>data_member_spec<span class="op">(</span>new_type, <span class="op">{.</span>name<span class="op">=</span>name_of<span class="op">(</span>member<span class="op">)}))</span>;</span>
<span id="cb24-27"><a href="#cb24-27"></a>  <span class="op">}</span></span>
<span id="cb24-28"><a href="#cb24-28"></a>  <span class="cf">return</span> define_class<span class="op">(</span>opts, new_members<span class="op">)</span>;</span>
<span id="cb24-29"><a href="#cb24-29"></a><span class="op">}</span></span>
<span id="cb24-30"><a href="#cb24-30"></a></span>
<span id="cb24-31"><a href="#cb24-31"></a><span class="kw">struct</span> Clap <span class="op">{</span></span>
<span id="cb24-32"><a href="#cb24-32"></a>  <span class="kw">template</span> <span class="op">&lt;</span><span class="kw">typename</span> Spec<span class="op">&gt;</span></span>
<span id="cb24-33"><a href="#cb24-33"></a>  <span class="kw">auto</span> parse<span class="op">(</span><span class="kw">this</span> Spec <span class="kw">const</span><span class="op">&amp;</span> spec, <span class="dt">int</span> argc, <span class="dt">char</span><span class="op">**</span> argv<span class="op">)</span> <span class="op">{</span></span>
<span id="cb24-34"><a href="#cb24-34"></a>    std<span class="op">::</span>vector<span class="op">&lt;</span>std<span class="op">::</span>string_view<span class="op">&gt;</span> cmdline<span class="op">(</span>argv<span class="op">+</span><span class="dv">1</span>, argv<span class="op">+</span>argc<span class="op">)</span></span>
<span id="cb24-35"><a href="#cb24-35"></a></span>
<span id="cb24-36"><a href="#cb24-36"></a>    <span class="co">// check if cmdline contains --help, etc.</span></span>
<span id="cb24-37"><a href="#cb24-37"></a></span>
<span id="cb24-38"><a href="#cb24-38"></a>    <span class="kw">struct</span> Opts;</span>
<span id="cb24-39"><a href="#cb24-39"></a>    <span class="kw">static_assert</span><span class="op">(</span>is_type<span class="op">(</span>spec_to_opts<span class="op">(^</span>Opts, <span class="op">^</span>Spec<span class="op">)))</span>;</span>
<span id="cb24-40"><a href="#cb24-40"></a>    Opts opts;</span>
<span id="cb24-41"><a href="#cb24-41"></a></span>
<span id="cb24-42"><a href="#cb24-42"></a>    <span class="kw">template</span> <span class="cf">for</span> <span class="op">(</span><span class="kw">constexpr</span> <span class="kw">auto</span> <span class="op">[</span>sm, om<span class="op">]</span> <span class="op">:</span> std<span class="op">::</span>views<span class="op">::</span>zip<span class="op">(</span>nonstatic_data_members_of<span class="op">(^</span>Spec<span class="op">)</span>,</span>
<span id="cb24-43"><a href="#cb24-43"></a>                                                            nonstatic_data_members_of<span class="op">(^</span>Opts<span class="op">)))</span> <span class="op">{</span></span>
<span id="cb24-44"><a href="#cb24-44"></a>      <span class="kw">auto</span> <span class="kw">const</span><span class="op">&amp;</span> cur <span class="op">=</span> spec<span class="op">.[:</span>sm<span class="op">:]</span>;</span>
<span id="cb24-45"><a href="#cb24-45"></a>      <span class="kw">constexpr</span> <span class="kw">auto</span> type <span class="op">=</span> type_of<span class="op">(</span>om<span class="op">)</span>;</span>
<span id="cb24-46"><a href="#cb24-46"></a></span>
<span id="cb24-47"><a href="#cb24-47"></a>      <span class="co">// find the argument associated with this option</span></span>
<span id="cb24-48"><a href="#cb24-48"></a>      <span class="kw">auto</span> it <span class="op">=</span> std<span class="op">::</span>ranges<span class="op">::</span>find_if<span class="op">(</span>cmdline,</span>
<span id="cb24-49"><a href="#cb24-49"></a>        <span class="op">[&amp;](</span>std<span class="op">::</span>string_view arg<span class="op">){</span></span>
<span id="cb24-50"><a href="#cb24-50"></a>          <span class="cf">return</span> <span class="op">(</span>cur<span class="op">.</span>use_short <span class="op">&amp;&amp;</span> arg<span class="op">.</span>size<span class="op">()</span> <span class="op">==</span> <span class="dv">2</span> <span class="op">&amp;&amp;</span> arg<span class="op">[</span><span class="dv">0</span><span class="op">]</span> <span class="op">==</span> <span class="ch">&#39;-&#39;</span> <span class="op">&amp;&amp;</span> arg<span class="op">[</span><span class="dv">1</span><span class="op">]</span> <span class="op">==</span> name_of<span class="op">(</span>sm<span class="op">)[</span><span class="dv">0</span><span class="op">])</span></span>
<span id="cb24-51"><a href="#cb24-51"></a>              <span class="op">||</span> <span class="op">(</span>cur<span class="op">.</span>use_long <span class="op">&amp;&amp;</span> arg<span class="op">.</span>starts_with<span class="op">(</span><span class="st">&quot;--&quot;</span><span class="op">)</span> <span class="op">&amp;&amp;</span> arg<span class="op">.</span>substr<span class="op">(</span><span class="dv">2</span><span class="op">)</span> <span class="op">==</span> name_of<span class="op">(</span>sm<span class="op">))</span>;</span>
<span id="cb24-52"><a href="#cb24-52"></a>        <span class="op">})</span>;</span>
<span id="cb24-53"><a href="#cb24-53"></a></span>
<span id="cb24-54"><a href="#cb24-54"></a>      <span class="co">// no such argument</span></span>
<span id="cb24-55"><a href="#cb24-55"></a>      <span class="cf">if</span> <span class="op">(</span>it <span class="op">==</span> cmdline<span class="op">.</span>end<span class="op">())</span> <span class="op">{</span></span>
<span id="cb24-56"><a href="#cb24-56"></a>        <span class="cf">if</span> <span class="kw">constexpr</span> <span class="op">(</span>has_template_arguments<span class="op">(</span>type<span class="op">)</span> <span class="kw">and</span> template_of<span class="op">(</span>type<span class="op">)</span> <span class="op">==</span> <span class="op">^</span>std<span class="op">::</span>optional<span class="op">)</span> <span class="op">{</span></span>
<span id="cb24-57"><a href="#cb24-57"></a>          <span class="co">// the type is optional, so the argument is too</span></span>
<span id="cb24-58"><a href="#cb24-58"></a>          <span class="cf">continue</span>;</span>
<span id="cb24-59"><a href="#cb24-59"></a>        <span class="op">}</span> <span class="cf">else</span> <span class="cf">if</span> <span class="op">(</span>cur<span class="op">.</span>initializer<span class="op">)</span> <span class="op">{</span></span>
<span id="cb24-60"><a href="#cb24-60"></a>          <span class="co">// the type isn&#39;t optional, but an initializer is provided, use that</span></span>
<span id="cb24-61"><a href="#cb24-61"></a>          opts<span class="op">.[:</span>om<span class="op">:]</span> <span class="op">=</span> <span class="op">*</span>cur<span class="op">.</span>initializer;</span>
<span id="cb24-62"><a href="#cb24-62"></a>          <span class="cf">continue</span>;</span>
<span id="cb24-63"><a href="#cb24-63"></a>        <span class="op">}</span> <span class="cf">else</span> <span class="op">{</span></span>
<span id="cb24-64"><a href="#cb24-64"></a>          std<span class="op">::</span>print<span class="op">(</span>stderr, <span class="st">&quot;Missing required option {}</span><span class="sc">\n</span><span class="st">&quot;</span>, name_of<span class="op">(</span>sm<span class="op">))</span>;</span>
<span id="cb24-65"><a href="#cb24-65"></a>          std<span class="op">::</span>exit<span class="op">(</span>EXIT_FAILURE<span class="op">)</span>;</span>
<span id="cb24-66"><a href="#cb24-66"></a>        <span class="op">}</span></span>
<span id="cb24-67"><a href="#cb24-67"></a>      <span class="op">}</span> <span class="cf">else</span> <span class="cf">if</span> <span class="op">(</span>it <span class="op">+</span> <span class="dv">1</span> <span class="op">==</span> cmdline<span class="op">.</span>end<span class="op">())</span> <span class="op">{</span></span>
<span id="cb24-68"><a href="#cb24-68"></a>        std<span class="op">::</span>print<span class="op">(</span>stderr, <span class="st">&quot;Option {} for {} is missing a value</span><span class="sc">\n</span><span class="st">&quot;</span>, <span class="op">*</span>it, name_of<span class="op">(</span>sm<span class="op">))</span>;</span>
<span id="cb24-69"><a href="#cb24-69"></a>        std<span class="op">::</span>exit<span class="op">(</span>EXIT_FAILURE<span class="op">)</span>;</span>
<span id="cb24-70"><a href="#cb24-70"></a>      <span class="op">}</span></span>
<span id="cb24-71"><a href="#cb24-71"></a></span>
<span id="cb24-72"><a href="#cb24-72"></a>      <span class="co">// found our argument, try to parse it</span></span>
<span id="cb24-73"><a href="#cb24-73"></a>      <span class="kw">auto</span> iss <span class="op">=</span> ispanstream<span class="op">(</span>it<span class="op">[</span><span class="dv">1</span><span class="op">])</span>;</span>
<span id="cb24-74"><a href="#cb24-74"></a>      <span class="cf">if</span> <span class="op">(</span>iss <span class="op">&gt;&gt;</span> opts<span class="op">.[:</span>om<span class="op">:]</span>; <span class="op">!</span>iss<span class="op">)</span> <span class="op">{</span></span>
<span id="cb24-75"><a href="#cb24-75"></a>        std<span class="op">::</span>print<span class="op">(</span>stderr, <span class="st">&quot;Failed to parse {:?} into option {} of type {}</span><span class="sc">\n</span><span class="st">&quot;</span>,</span>
<span id="cb24-76"><a href="#cb24-76"></a>          it<span class="op">[</span><span class="dv">1</span><span class="op">]</span>, name_of<span class="op">(</span>sm<span class="op">)</span>, display_name_of<span class="op">(</span>type<span class="op">))</span>;</span>
<span id="cb24-77"><a href="#cb24-77"></a>        std<span class="op">::</span>exit<span class="op">(</span>EXIT_FAILURE<span class="op">)</span>;</span>
<span id="cb24-78"><a href="#cb24-78"></a>      <span class="op">}</span></span>
<span id="cb24-79"><a href="#cb24-79"></a>    <span class="op">}</span></span>
<span id="cb24-80"><a href="#cb24-80"></a>    <span class="cf">return</span> opts;</span>
<span id="cb24-81"><a href="#cb24-81"></a>  <span class="op">}</span></span>
<span id="cb24-82"><a href="#cb24-82"></a><span class="op">}</span>;</span></code></pre></div>
</blockquote>
<p><a href="https://godbolt.org/z/1esbcq4jq">On Compiler Explorer</a>.</p>
<h2 data-number="3.12" id="a-universal-formatter"><span class="header-section-number">3.12</span> A Universal Formatter<a href="#a-universal-formatter" class="self-link"></a></h2>
<p>This example is taken from Boost.Describe:</p>
<blockquote>
<div class="sourceCode" id="cb25"><pre class="sourceCode cpp"><code class="sourceCode cpp"><span id="cb25-1"><a href="#cb25-1"></a><span class="kw">struct</span> universal_formatter <span class="op">{</span></span>
<span id="cb25-2"><a href="#cb25-2"></a>  <span class="kw">constexpr</span> <span class="kw">auto</span> parse<span class="op">(</span><span class="kw">auto</span><span class="op">&amp;</span> ctx<span class="op">)</span> <span class="op">{</span> <span class="cf">return</span> ctx<span class="op">.</span>begin<span class="op">()</span>; <span class="op">}</span></span>
<span id="cb25-3"><a href="#cb25-3"></a></span>
<span id="cb25-4"><a href="#cb25-4"></a>  <span class="kw">template</span> <span class="op">&lt;</span><span class="kw">typename</span> T<span class="op">&gt;</span></span>
<span id="cb25-5"><a href="#cb25-5"></a>  <span class="kw">auto</span> format<span class="op">(</span>T <span class="kw">const</span><span class="op">&amp;</span> t, <span class="kw">auto</span><span class="op">&amp;</span> ctx<span class="op">)</span> <span class="kw">const</span> <span class="op">{</span></span>
<span id="cb25-6"><a href="#cb25-6"></a>    <span class="kw">auto</span> out <span class="op">=</span> std<span class="op">::</span>format_to<span class="op">(</span>ctx<span class="op">.</span>out<span class="op">()</span>, <span class="st">&quot;{}{{&quot;</span>, name_of<span class="op">(^</span>T<span class="op">))</span>;</span>
<span id="cb25-7"><a href="#cb25-7"></a></span>
<span id="cb25-8"><a href="#cb25-8"></a>    <span class="kw">auto</span> delim <span class="op">=</span> <span class="op">[</span>first<span class="op">=</span><span class="kw">true</span><span class="op">]()</span> <span class="kw">mutable</span> <span class="op">{</span></span>
<span id="cb25-9"><a href="#cb25-9"></a>      <span class="cf">if</span> <span class="op">(!</span>first<span class="op">)</span> <span class="op">{</span></span>
<span id="cb25-10"><a href="#cb25-10"></a>        <span class="op">*</span>out<span class="op">++</span> <span class="op">=</span> <span class="ch">&#39;,&#39;</span>;</span>
<span id="cb25-11"><a href="#cb25-11"></a>        <span class="op">*</span>out<span class="op">++</span> <span class="op">=</span> <span class="ch">&#39; &#39;</span>;</span>
<span id="cb25-12"><a href="#cb25-12"></a>      <span class="op">}</span></span>
<span id="cb25-13"><a href="#cb25-13"></a>      first <span class="op">=</span> <span class="kw">false</span>;</span>
<span id="cb25-14"><a href="#cb25-14"></a>    <span class="op">}</span>;</span>
<span id="cb25-15"><a href="#cb25-15"></a></span>
<span id="cb25-16"><a href="#cb25-16"></a>    <span class="kw">template</span> <span class="cf">for</span> <span class="op">(</span><span class="kw">constexpr</span> <span class="kw">auto</span> base <span class="op">:</span> bases_of<span class="op">(^</span>T<span class="op">))</span> <span class="op">{</span></span>
<span id="cb25-17"><a href="#cb25-17"></a>      delim<span class="op">()</span>;</span>
<span id="cb25-18"><a href="#cb25-18"></a>      out <span class="op">=</span> std<span class="op">::</span>format_to<span class="op">(</span>out, <span class="st">&quot;{}&quot;</span>, <span class="kw">static_cast</span><span class="op">&lt;[:</span>base<span class="op">:]</span> <span class="kw">const</span><span class="op">&amp;&gt;(</span>t<span class="op">))</span>;</span>
<span id="cb25-19"><a href="#cb25-19"></a>    <span class="op">}</span></span>
<span id="cb25-20"><a href="#cb25-20"></a></span>
<span id="cb25-21"><a href="#cb25-21"></a>    <span class="kw">template</span> <span class="cf">for</span> <span class="op">(</span><span class="kw">constexpr</span> <span class="kw">auto</span> mem <span class="op">:</span> nonstatic_data_members_of<span class="op">(^</span>T<span class="op">))</span> <span class="op">{</span></span>
<span id="cb25-22"><a href="#cb25-22"></a>      delim<span class="op">()</span>;</span>
<span id="cb25-23"><a href="#cb25-23"></a>      out <span class="op">=</span> std<span class="op">::</span>format_to<span class="op">(</span>out, <span class="st">&quot;.{}={}&quot;</span>, name_of<span class="op">(</span>mem<span class="op">)</span>, t<span class="op">.[:</span>mem<span class="op">:])</span>;</span>
<span id="cb25-24"><a href="#cb25-24"></a>    <span class="op">}</span></span>
<span id="cb25-25"><a href="#cb25-25"></a></span>
<span id="cb25-26"><a href="#cb25-26"></a>    <span class="op">*</span>out<span class="op">++</span> <span class="op">=</span> <span class="ch">&#39;}&#39;</span>;</span>
<span id="cb25-27"><a href="#cb25-27"></a>    <span class="cf">return</span> out;</span>
<span id="cb25-28"><a href="#cb25-28"></a>  <span class="op">}</span></span>
<span id="cb25-29"><a href="#cb25-29"></a><span class="op">}</span>;</span>
<span id="cb25-30"><a href="#cb25-30"></a></span>
<span id="cb25-31"><a href="#cb25-31"></a><span class="kw">struct</span> X <span class="op">{</span> <span class="dt">int</span> m1 <span class="op">=</span> <span class="dv">1</span>; <span class="op">}</span>;</span>
<span id="cb25-32"><a href="#cb25-32"></a><span class="kw">struct</span> Y <span class="op">{</span> <span class="dt">int</span> m2 <span class="op">=</span> <span class="dv">2</span>; <span class="op">}</span>;</span>
<span id="cb25-33"><a href="#cb25-33"></a><span class="kw">class</span> Z <span class="op">:</span> <span class="kw">public</span> X, <span class="kw">private</span> Y <span class="op">{</span> <span class="dt">int</span> m3 <span class="op">=</span> <span class="dv">3</span>; <span class="dt">int</span> m4 <span class="op">=</span> <span class="dv">4</span>; <span class="op">}</span>;</span>
<span id="cb25-34"><a href="#cb25-34"></a></span>
<span id="cb25-35"><a href="#cb25-35"></a><span class="kw">template</span> <span class="op">&lt;&gt;</span> <span class="kw">struct</span> std<span class="op">::</span>formatter<span class="op">&lt;</span>X<span class="op">&gt;</span> <span class="op">:</span> universal_formatter <span class="op">{</span> <span class="op">}</span>;</span>
<span id="cb25-36"><a href="#cb25-36"></a><span class="kw">template</span> <span class="op">&lt;&gt;</span> <span class="kw">struct</span> std<span class="op">::</span>formatter<span class="op">&lt;</span>Y<span class="op">&gt;</span> <span class="op">:</span> universal_formatter <span class="op">{</span> <span class="op">}</span>;</span>
<span id="cb25-37"><a href="#cb25-37"></a><span class="kw">template</span> <span class="op">&lt;&gt;</span> <span class="kw">struct</span> std<span class="op">::</span>formatter<span class="op">&lt;</span>Z<span class="op">&gt;</span> <span class="op">:</span> universal_formatter <span class="op">{</span> <span class="op">}</span>;</span>
<span id="cb25-38"><a href="#cb25-38"></a></span>
<span id="cb25-39"><a href="#cb25-39"></a><span class="dt">int</span> main<span class="op">()</span> <span class="op">{</span></span>
<span id="cb25-40"><a href="#cb25-40"></a>    std<span class="op">::</span>println<span class="op">(</span><span class="st">&quot;{}&quot;</span>, Z<span class="op">())</span>; <span class="co">// Z{X{.m1 = 1}, Y{.m2 = 2}, .m3 = 3, .m4 = 4}</span></span>
<span id="cb25-41"><a href="#cb25-41"></a><span class="op">}</span></span></code></pre></div>
</blockquote>
<p>This example is not implemented on compiler explorer at this time, but only because of issues compiling both <code class="sourceCode cpp">std<span class="op">::</span>format</code> and <code class="sourceCode cpp">fmt<span class="op">::</span>format<span class="op">.</span></code></p>
<h2 data-number="3.13" id="implementing-member-wise-hash_append"><span class="header-section-number">3.13</span> Implementing member-wise <code class="sourceCode cpp">hash_append</code><a href="#implementing-member-wise-hash_append" class="self-link"></a></h2>
<p>Based on the <span class="citation" data-cites="N3980">[<a href="#ref-N3980" role="doc-biblioref">N3980</a>]</span> API:</p>
<blockquote>
<div class="sourceCode" id="cb26"><pre class="sourceCode cpp"><code class="sourceCode cpp"><span id="cb26-1"><a href="#cb26-1"></a><span class="kw">template</span> <span class="op">&lt;</span><span class="kw">typename</span> H, <span class="kw">typename</span> T<span class="op">&gt;</span> <span class="kw">requires</span> std<span class="op">::</span>is_standard_layout_v<span class="op">&lt;</span>T<span class="op">&gt;</span></span>
<span id="cb26-2"><a href="#cb26-2"></a><span class="dt">void</span> hash_append<span class="op">(</span>H<span class="op">&amp;</span> algo, T <span class="kw">const</span><span class="op">&amp;</span> t<span class="op">)</span> <span class="op">{</span></span>
<span id="cb26-3"><a href="#cb26-3"></a>    <span class="kw">template</span> <span class="cf">for</span> <span class="op">(</span><span class="kw">constexpr</span> <span class="kw">auto</span> mem <span class="op">:</span> nonstatic_data_members_of<span class="op">(^</span>T<span class="op">))</span> <span class="op">{</span></span>
<span id="cb26-4"><a href="#cb26-4"></a>        hash_append<span class="op">(</span>algo, t<span class="op">.[:</span>mem<span class="op">:])</span>;</span>
<span id="cb26-5"><a href="#cb26-5"></a>    <span class="op">}</span></span>
<span id="cb26-6"><a href="#cb26-6"></a><span class="op">}</span></span></code></pre></div>
</blockquote>
<h2 data-number="3.14" id="converting-a-struct-to-a-tuple"><span class="header-section-number">3.14</span> Converting a Struct to a Tuple<a href="#converting-a-struct-to-a-tuple" class="self-link"></a></h2>
<p>This approach requires allowing packs in structured bindings <span class="citation" data-cites="P1061R5">[<a href="#ref-P1061R5" role="doc-biblioref">P1061R5</a>]</span>, but can also be written using <code class="sourceCode cpp">std<span class="op">::</span>make_index_sequence</code>:</p>
<blockquote>
<div class="sourceCode" id="cb27"><pre class="sourceCode cpp"><code class="sourceCode cpp"><span id="cb27-1"><a href="#cb27-1"></a><span class="kw">template</span> <span class="op">&lt;</span><span class="kw">typename</span> T<span class="op">&gt;</span></span>
<span id="cb27-2"><a href="#cb27-2"></a><span class="kw">constexpr</span> <span class="kw">auto</span> struct_to_tuple<span class="op">(</span>T <span class="kw">const</span><span class="op">&amp;</span> t<span class="op">)</span> <span class="op">{</span></span>
<span id="cb27-3"><a href="#cb27-3"></a>  <span class="kw">constexpr</span> <span class="kw">auto</span> members <span class="op">=</span> nonstatic_data_members_of<span class="op">(^</span>T<span class="op">)</span>;</span>
<span id="cb27-4"><a href="#cb27-4"></a></span>
<span id="cb27-5"><a href="#cb27-5"></a>  <span class="kw">constexpr</span> <span class="kw">auto</span> indices <span class="op">=</span> <span class="op">[]{</span></span>
<span id="cb27-6"><a href="#cb27-6"></a>    std<span class="op">::</span>array<span class="op">&lt;</span><span class="dt">int</span>, members<span class="op">.</span>size<span class="op">()&gt;</span> indices;</span>
<span id="cb27-7"><a href="#cb27-7"></a>    std<span class="op">::</span>ranges<span class="op">::</span>iota<span class="op">(</span>indices, <span class="dv">0</span><span class="op">)</span>;</span>
<span id="cb27-8"><a href="#cb27-8"></a>    <span class="cf">return</span> indices;</span>
<span id="cb27-9"><a href="#cb27-9"></a>  <span class="op">}()</span>;</span>
<span id="cb27-10"><a href="#cb27-10"></a></span>
<span id="cb27-11"><a href="#cb27-11"></a>  <span class="kw">constexpr</span> <span class="kw">auto</span> <span class="op">[...</span>Is<span class="op">]</span> <span class="op">=</span> indices;</span>
<span id="cb27-12"><a href="#cb27-12"></a>  <span class="cf">return</span> std<span class="op">::</span>make_tuple<span class="op">(</span>t<span class="op">.[:</span> members<span class="op">[</span>Is<span class="op">]</span> <span class="op">:]...)</span>;</span>
<span id="cb27-13"><a href="#cb27-13"></a><span class="op">}</span></span></code></pre></div>
</blockquote>
<p>An alternative approach is:</p>
<blockquote>
<div class="sourceCode" id="cb28"><pre class="sourceCode cpp"><code class="sourceCode cpp"><span id="cb28-1"><a href="#cb28-1"></a><span class="kw">consteval</span> <span class="kw">auto</span> struct_to_tuple_type<span class="op">(</span>info type<span class="op">)</span> <span class="op">-&gt;</span> info <span class="op">{</span></span>
<span id="cb28-2"><a href="#cb28-2"></a>  <span class="cf">return</span> substitute<span class="op">(^</span>std<span class="op">::</span>tuple,</span>
<span id="cb28-3"><a href="#cb28-3"></a>                    nonstatic_data_members_of<span class="op">(</span>type<span class="op">)</span></span>
<span id="cb28-4"><a href="#cb28-4"></a>                    <span class="op">|</span> std<span class="op">::</span>ranges<span class="op">::</span>transform<span class="op">(</span>std<span class="op">::</span>meta<span class="op">::</span>type_of<span class="op">)</span></span>
<span id="cb28-5"><a href="#cb28-5"></a>                    <span class="op">|</span> std<span class="op">::</span>ranges<span class="op">::</span>transform<span class="op">(</span>std<span class="op">::</span>meta<span class="op">::</span>remove_cvref<span class="op">)</span></span>
<span id="cb28-6"><a href="#cb28-6"></a>                    <span class="op">|</span> std<span class="op">::</span>ranges<span class="op">::</span>to<span class="op">&lt;</span>std<span class="op">::</span>vector<span class="op">&gt;())</span>;</span>
<span id="cb28-7"><a href="#cb28-7"></a><span class="op">}</span></span>
<span id="cb28-8"><a href="#cb28-8"></a></span>
<span id="cb28-9"><a href="#cb28-9"></a><span class="kw">template</span> <span class="op">&lt;</span><span class="kw">typename</span> To, <span class="kw">typename</span> From, std<span class="op">::</span>meta<span class="op">::</span>info <span class="op">...</span> members<span class="op">&gt;</span></span>
<span id="cb28-10"><a href="#cb28-10"></a><span class="kw">constexpr</span> <span class="kw">auto</span> struct_to_tuple_helper<span class="op">(</span>From <span class="kw">const</span><span class="op">&amp;</span> from<span class="op">)</span> <span class="op">-&gt;</span> To <span class="op">{</span></span>
<span id="cb28-11"><a href="#cb28-11"></a>  <span class="cf">return</span> To<span class="op">(</span>from<span class="op">.[:</span>members<span class="op">:]...)</span>;</span>
<span id="cb28-12"><a href="#cb28-12"></a><span class="op">}</span></span>
<span id="cb28-13"><a href="#cb28-13"></a></span>
<span id="cb28-14"><a href="#cb28-14"></a><span class="kw">template</span><span class="op">&lt;</span><span class="kw">typename</span> From<span class="op">&gt;</span></span>
<span id="cb28-15"><a href="#cb28-15"></a><span class="kw">consteval</span> <span class="kw">auto</span> get_struct_to_tuple_helper<span class="op">()</span> <span class="op">{</span></span>
<span id="cb28-16"><a href="#cb28-16"></a>  <span class="kw">using</span> To <span class="op">=</span> <span class="op">[:</span> struct_to_tuple_type<span class="op">(^</span>From<span class="op">):</span> <span class="op">]</span>;</span>
<span id="cb28-17"><a href="#cb28-17"></a></span>
<span id="cb28-18"><a href="#cb28-18"></a>  std<span class="op">::</span>vector args <span class="op">=</span> <span class="op">{^</span>To, <span class="op">^</span>From<span class="op">}</span>;</span>
<span id="cb28-19"><a href="#cb28-19"></a>  <span class="cf">for</span> <span class="op">(</span><span class="kw">auto</span> mem <span class="op">:</span> nonstatic_data_members_of<span class="op">(^</span>From<span class="op">))</span> <span class="op">{</span></span>
<span id="cb28-20"><a href="#cb28-20"></a>    args<span class="op">.</span>push_back<span class="op">(</span>reflect_value<span class="op">(</span>mem<span class="op">))</span>;</span>
<span id="cb28-21"><a href="#cb28-21"></a>  <span class="op">}</span></span>
<span id="cb28-22"><a href="#cb28-22"></a></span>
<span id="cb28-23"><a href="#cb28-23"></a>  <span class="co">/*</span></span>
<span id="cb28-24"><a href="#cb28-24"></a><span class="co">  Alternatively, with Ranges:</span></span>
<span id="cb28-25"><a href="#cb28-25"></a><span class="co">  args.append_range(</span></span>
<span id="cb28-26"><a href="#cb28-26"></a><span class="co">    nonstatic_data_members_of(^From)</span></span>
<span id="cb28-27"><a href="#cb28-27"></a><span class="co">    | std::views::transform(std::meta::reflect_value)</span></span>
<span id="cb28-28"><a href="#cb28-28"></a><span class="co">    );</span></span>
<span id="cb28-29"><a href="#cb28-29"></a><span class="co">  */</span></span>
<span id="cb28-30"><a href="#cb28-30"></a></span>
<span id="cb28-31"><a href="#cb28-31"></a>  <span class="cf">return</span> value_of<span class="op">&lt;</span>To<span class="op">(*)(</span>From <span class="kw">const</span><span class="op">&amp;)&gt;(</span></span>
<span id="cb28-32"><a href="#cb28-32"></a>    substitute<span class="op">(^</span>struct_to_tuple_helper, args<span class="op">))</span>;</span>
<span id="cb28-33"><a href="#cb28-33"></a><span class="op">}</span></span>
<span id="cb28-34"><a href="#cb28-34"></a></span>
<span id="cb28-35"><a href="#cb28-35"></a><span class="kw">template</span> <span class="op">&lt;</span><span class="kw">typename</span> From<span class="op">&gt;</span></span>
<span id="cb28-36"><a href="#cb28-36"></a><span class="kw">constexpr</span> <span class="kw">auto</span> struct_to_tuple<span class="op">(</span>From <span class="kw">const</span><span class="op">&amp;</span> from<span class="op">)</span> <span class="op">{</span></span>
<span id="cb28-37"><a href="#cb28-37"></a>  <span class="cf">return</span> get_struct_to_tuple_helper<span class="op">&lt;</span>From<span class="op">&gt;()(</span>from<span class="op">)</span>;</span>
<span id="cb28-38"><a href="#cb28-38"></a><span class="op">}</span></span></code></pre></div>
</blockquote>
<p>Here, <code class="sourceCode cpp">struct_to_tuple_type</code> takes a reflection of a type like <code class="sourceCode cpp"><span class="kw">struct</span> <span class="op">{</span> T t; U <span class="kw">const</span><span class="op">&amp;</span> u; V v; <span class="op">}</span></code> and returns a reflection of the type <code class="sourceCode cpp">std<span class="op">::</span>tuple<span class="op">&lt;</span>T, U, V<span class="op">&gt;</span></code>. That gives us the return type. Then, <code class="sourceCode cpp">struct_to_tuple_helper</code> is a function template that does the actual conversion — which it can do by having all the reflections of the members as a non-type template parameter pack. This is a <code class="sourceCode cpp"><span class="kw">constexpr</span></code> function and not a <code class="sourceCode cpp"><span class="kw">consteval</span></code> function because in the general case the conversion is a run-time operation. However, determining the instance of <code class="sourceCode cpp">struct_to_tuple_helper</code> that is needed is a compile-time operation and has to be performed with a <code class="sourceCode cpp"><span class="kw">consteval</span></code> function (because the function invokes <code class="sourceCode cpp">nonstatic_data_members_of</code>), hence the separate function template <code class="sourceCode cpp">get_struct_to_tuple_helper<span class="op">()</span></code>.</p>
<p>Everything is put together by using <code class="sourceCode cpp">substitute</code> to create the instantiation of <code class="sourceCode cpp">struct_to_tuple_helper</code> that we need, and a compile-time reference to that instance is obtained with <code class="sourceCode cpp">value_of</code>. Thus <code class="sourceCode cpp">f</code> is a function reference to the correct specialization of <code class="sourceCode cpp">struct_to_tuple_helper</code>, which we can simply invoke.</p>
<p><a href="https://godbolt.org/z/Moqf84nc1">On Compiler Explorer</a>, with a different implementation than either of the above.</p>
<h2 data-number="3.15" id="compile-time-ticket-counter"><span class="header-section-number">3.15</span> Compile-Time Ticket Counter<a href="#compile-time-ticket-counter" class="self-link"></a></h2>
<p>The features proposed here make it a little easier to update a ticket counter at compile time. This is not an ideal implementation (we’d prefer direct support for compile-time —– i.e., <code class="sourceCode cpp"><span class="kw">consteval</span></code> — variables), but it shows how compile-time mutable state surfaces in new ways.</p>
<blockquote>
<div class="sourceCode" id="cb29"><pre class="sourceCode cpp"><code class="sourceCode cpp"><span id="cb29-1"><a href="#cb29-1"></a><span class="kw">class</span> TU_Ticket <span class="op">{</span></span>
<span id="cb29-2"><a href="#cb29-2"></a>  <span class="kw">template</span><span class="op">&lt;</span><span class="dt">int</span> N<span class="op">&gt;</span> <span class="kw">struct</span> Helper <span class="op">{</span></span>
<span id="cb29-3"><a href="#cb29-3"></a>    <span class="kw">static</span> <span class="kw">constexpr</span> <span class="dt">int</span> value <span class="op">=</span> N;</span>
<span id="cb29-4"><a href="#cb29-4"></a>  <span class="op">}</span>;</span>
<span id="cb29-5"><a href="#cb29-5"></a><span class="kw">public</span><span class="op">:</span></span>
<span id="cb29-6"><a href="#cb29-6"></a>  <span class="kw">static</span> <span class="kw">consteval</span> <span class="dt">int</span> next<span class="op">()</span> <span class="op">{</span></span>
<span id="cb29-7"><a href="#cb29-7"></a>    <span class="co">// Search for the next incomplete Helper&lt;k&gt;.</span></span>
<span id="cb29-8"><a href="#cb29-8"></a>    std<span class="op">::</span>meta<span class="op">::</span>info r;</span>
<span id="cb29-9"><a href="#cb29-9"></a>    <span class="cf">for</span> <span class="op">(</span><span class="dt">int</span> k <span class="op">=</span> <span class="dv">0</span>;; <span class="op">++</span>k<span class="op">)</span> <span class="op">{</span></span>
<span id="cb29-10"><a href="#cb29-10"></a>      r <span class="op">=</span> substitute<span class="op">(^</span>Helper, <span class="op">{</span> std<span class="op">::</span>meta<span class="op">::</span>reflect_value<span class="op">(</span>k<span class="op">)</span> <span class="op">})</span>;</span>
<span id="cb29-11"><a href="#cb29-11"></a>      <span class="cf">if</span> <span class="op">(</span>is_incomplete_type<span class="op">(</span>r<span class="op">))</span> <span class="cf">break</span>;</span>
<span id="cb29-12"><a href="#cb29-12"></a>    <span class="op">}</span></span>
<span id="cb29-13"><a href="#cb29-13"></a>    <span class="co">// Return the value of its member.  Calling static_data_members_of</span></span>
<span id="cb29-14"><a href="#cb29-14"></a>    <span class="co">// triggers the instantiation (i.e., completion) of Helper&lt;k&gt;.</span></span>
<span id="cb29-15"><a href="#cb29-15"></a>    <span class="cf">return</span> value_of<span class="op">&lt;</span><span class="dt">int</span><span class="op">&gt;(</span>static_data_members_of<span class="op">(</span>r<span class="op">)[</span><span class="dv">0</span><span class="op">])</span>;</span>
<span id="cb29-16"><a href="#cb29-16"></a>  <span class="op">}</span></span>
<span id="cb29-17"><a href="#cb29-17"></a><span class="op">}</span>;</span>
<span id="cb29-18"><a href="#cb29-18"></a></span>
<span id="cb29-19"><a href="#cb29-19"></a><span class="dt">int</span> x <span class="op">=</span> TU_Ticket<span class="op">::</span>next<span class="op">()</span>;  <span class="co">// x initialized to 0.</span></span>
<span id="cb29-20"><a href="#cb29-20"></a><span class="dt">int</span> y <span class="op">=</span> TU_Ticket<span class="op">::</span>next<span class="op">()</span>;  <span class="co">// y initialized to 1.</span></span>
<span id="cb29-21"><a href="#cb29-21"></a><span class="dt">int</span> z <span class="op">=</span> TU_Ticket<span class="op">::</span>next<span class="op">()</span>;  <span class="co">// z initialized to 2.</span></span></code></pre></div>
</blockquote>
<p>Note that this relies on the fact that a call to <code class="sourceCode cpp">substitute</code> returns a specialization of a template, but doesn’t trigger the instantiation of that specialization. Thus, the only instantiations of <code class="sourceCode cpp">TU_Ticket<span class="op">::</span>Helper</code> occur because of the call to <code class="sourceCode cpp">nonstatic_data_members_of</code> (which is a singleton representing the lone <code class="sourceCode cpp">value</code> member).</p>
<p><a href="https://godbolt.org/z/1vEjW4sTr">On Compiler Explorer</a>.</p>
<h1 data-number="4" style="border-bottom:1px solid #cccccc" id="proposed-features"><span class="header-section-number">4</span> Proposed Features<a href="#proposed-features" class="self-link"></a></h1>
<h2 data-number="4.1" id="the-reflection-operator"><span class="header-section-number">4.1</span> The Reflection Operator (<code class="sourceCode cpp"><span class="op">^</span></code>)<a href="#the-reflection-operator" class="self-link"></a></h2>
<p>The reflection operator produces a reflection value from a grammatical construct (its operand):</p>
<blockquote>
<div class="line-block"><em>unary-expression</em>:<br />
      …<br />
      <code class="sourceCode cpp"><span class="op">^</span></code> <code class="sourceCode cpp"><span class="op">::</span></code><br />
      <code class="sourceCode cpp"><span class="op">^</span></code> <em>namespace-name</em><br />
      <code class="sourceCode cpp"><span class="op">^</span></code> <em>type-id</em><br />
      <code class="sourceCode cpp"><span class="op">^</span></code> <em>cast-expression</em></div>
</blockquote>
<p>Note that <em>cast-expression</em> includes <em>id-expression</em>, which in turn can designate templates, member names, etc.</p>
<p>The current proposal requires that the <em>cast-expression</em> be:</p>
<ul>
<li>a <em>primary-expression</em> referring to a function or member function, or</li>
<li>a <em>primary-expression</em> referring to a variable, static data member, or structured binding, or</li>
<li>a <em>primary-expression</em> referring to a nonstatic data member, or</li>
<li>a <em>primary-expression</em> referring to a template, or</li>
<li>a constant-expression.</li>
</ul>
<p>In a SFINAE context, a failure to substitute the operand of a reflection operator construct causes that construct to not evaluate to constant.</p>
<h3 data-number="4.1.1" id="syntax-discussion"><span class="header-section-number">4.1.1</span> Syntax discussion<a href="#syntax-discussion" class="self-link"></a></h3>
<p>The original TS landed on <code class="sourceCode cpp"><span class="cf">reflexpr</span><span class="op">(...)</span></code> as the syntax to reflect source constructs and <span class="citation" data-cites="P1240R0">[<a href="#ref-P1240R0" role="doc-biblioref">P1240R0</a>]</span> adopted that syntax as well. As more examples were discussed, it became clear that that syntax was both (a) too “heavy” and (b) insufficiently distinct from a function call. SG7 eventually agreed upon the prefix <code class="sourceCode cpp"><span class="op">^</span></code> operator. The “upward arrow” interpretation of the caret matches the “lift” or “raise” verbs that are sometimes used to describe the reflection operation in other contexts.</p>
<p>The caret already has a meaning as a binary operator in C++ (“exclusive OR”), but that is clearly not conflicting with a prefix operator. In C++/CLI (a Microsoft C++ dialect) the caret is also used as a new kind of <code class="sourceCode cpp"><em>ptr-operator</em></code> (<span>9.3.1 <a href="https://wg21.link/dcl.decl.general">[dcl.decl.general]</a></span>) to declare <a href="https://learn.microsoft.com/en-us/cpp/extensions/handle-to-object-operator-hat-cpp-component-extensions?view=msvc-170">“handles”</a>. That is also not conflicting with the use of the caret as a unary operator because C++/CLI uses the usual prefix <code class="sourceCode cpp"><span class="op">*</span></code> operator to dereference handled.</p>
<p>Apple also uses the caret in the <a href="https://developer.apple.com/library/archive/documentation/Cocoa/Conceptual/ProgrammingWithObjectiveC/WorkingwithBlocks/WorkingwithBlocks.html">syntax “blocks”</a> and unfortunately we believe that does conflict with our proposed use of the caret.</p>
<p>Since the syntax discussions in SG7 landed on the use of the caret, new basic source characters have become available: <code class="sourceCode cpp"><span class="op">@</span></code>, <code><span class="op">`</span></code>, and <code><span class="op">$</span></code>. Of those, <code class="sourceCode cpp"><span class="op">@</span></code> seems the most likely substitute for the caret, because <code><span class="op">$</span></code> is used for splice-like operations in other languages and <code><span class="op">`</span></code> is suggestive of some kind of quoting (which may be useful in future metaprogramming syntax developments).</p>
<p>Another option might be the use of the backslash (<code><span class="op">\</span></code>). It currently has a meaning at the end of a line of source code, but we could still use it as a prefix operator with the constraint that the reflected operand has to start on the same source line. If we were to opt for that choice, it could make sense to use the slash (<code><span class="op">/</span></code>) as a unary operator denoting splicing (see <a href="#splicers">Splicers</a> below) so that <code><span class="op">\</span></code> would correspond to “raise” and <code><span class="op">/</span></code> would correspond to “lower”.</p>
<h2 data-number="4.2" id="splicers"><span class="header-section-number">4.2</span> Splicers (<code class="sourceCode cpp"><span class="op">[:</span></code>…<code class="sourceCode cpp"><span class="op">:]</span></code>)<a href="#splicers" class="self-link"></a></h2>
<p>A reflection can be “spliced” into source code using one of several <em>splicer</em> forms:</p>
<ul>
<li><code class="sourceCode cpp"><span class="op">[:</span> r <span class="op">:]</span></code> produces an <em>expression</em> evaluating to the entity or constant value represented by <code class="sourceCode cpp">r</code> in grammatical contexts that permit expressions. In type-only contexts (<span>13.8.1 <a href="https://wg21.link/temp.res.general">[temp.res.general]</a></span>/4), <code class="sourceCode cpp"><span class="op">[:</span> r <span class="op">:]</span></code> produces a type (and <code class="sourceCode cpp">r</code> must be the reflection of a type). In contexts that only permit a namespace name, <code class="sourceCode cpp"><span class="op">[:</span> r <span class="op">:]</span></code> produces a namespace (and <code class="sourceCode cpp">r</code> must be the reflection of a namespace or alias thereof).</li>
<li><code class="sourceCode cpp"><span class="kw">typename</span><span class="op">[:</span> r <span class="op">:]</span></code> produces a <em>simple-type-specifier</em> corresponding to the type represented by <code class="sourceCode cpp">r</code>.</li>
<li><code class="sourceCode cpp"><span class="kw">template</span><span class="op">[:</span> r <span class="op">:]</span></code> produces a <em>template-name</em> corresponding to the template represented by <code class="sourceCode cpp">r</code>.</li>
<li><code class="sourceCode cpp"><span class="op">[:</span>r<span class="op">:]::</span></code> produces a <em>nested-name-specifier</em> corresponding to the namespace, enumeration type, or class type represented by <code class="sourceCode cpp">r</code>.</li>
</ul>
<p>The operand of a splicer is implicitly converted to a <code class="sourceCode cpp">std<span class="op">::</span>meta<span class="op">::</span>info</code> prvalue (i.e., if the operand expression has a class type that with a conversion function to convert to <code class="sourceCode cpp">std<span class="op">::</span>meta<span class="op">::</span>info</code>, splicing can still work).</p>
<p>Attempting to splice a reflection value that does not meet the requirement of the splice is ill-formed. For example:</p>
<blockquote>
<div class="sourceCode" id="cb30"><pre class="sourceCode cpp"><code class="sourceCode cpp"><span id="cb30-1"><a href="#cb30-1"></a><span class="kw">typename</span><span class="op">[:</span> <span class="op">^::</span> <span class="op">:]</span> x <span class="op">=</span> <span class="dv">0</span>;  <span class="co">// Error.</span></span></code></pre></div>
</blockquote>
<h3 data-number="4.2.1" id="range-splicers"><span class="header-section-number">4.2.1</span> Range Splicers<a href="#range-splicers" class="self-link"></a></h3>
<p>The splicers described above all take a single object of type <code class="sourceCode cpp">std<span class="op">::</span>meta<span class="op">::</span>info</code> (described in more detail below). However, there are many cases where we don’t have a single reflection, we have a range of reflections - and we want to splice them all in one go. For that, we need a different form of splicer: a range splicer.</p>
<p>Construct the <a href="#converting-a-struct-to-a-tuple">struct-to-tuple</a> example from above. It was demonstrated using a single splice, but it would be simpler if we had a range splice:</p>
<table>
<thead>
<tr class="header">
<th><div style="text-align:center">
<strong>With Single Splice</strong>
</div></th>
<th><div style="text-align:center">
<strong>With Range Splice</strong>
</div></th>
</tr>
</thead>
<tbody>
<tr class="odd">
<td><div class="sourceCode" id="cb31"><pre class="sourceCode cpp"><code class="sourceCode cpp"><span id="cb31-1"><a href="#cb31-1"></a><span class="kw">template</span> <span class="op">&lt;</span><span class="kw">typename</span> T<span class="op">&gt;</span></span>
<span id="cb31-2"><a href="#cb31-2"></a><span class="kw">constexpr</span> <span class="kw">auto</span> struct_to_tuple<span class="op">(</span>T <span class="kw">const</span><span class="op">&amp;</span> t<span class="op">)</span> <span class="op">{</span></span>
<span id="cb31-3"><a href="#cb31-3"></a>  <span class="kw">constexpr</span> <span class="kw">auto</span> members <span class="op">=</span> nonstatic_data_members_of<span class="op">(^</span>T<span class="op">)</span>;</span>
<span id="cb31-4"><a href="#cb31-4"></a></span>
<span id="cb31-5"><a href="#cb31-5"></a>  <span class="kw">constexpr</span> <span class="kw">auto</span> indices <span class="op">=</span> <span class="op">[]{</span></span>
<span id="cb31-6"><a href="#cb31-6"></a>    std<span class="op">::</span>array<span class="op">&lt;</span><span class="dt">int</span>, members<span class="op">.</span>size<span class="op">()&gt;</span> indices;</span>
<span id="cb31-7"><a href="#cb31-7"></a>    std<span class="op">::</span>ranges<span class="op">::</span>iota<span class="op">(</span>indices, <span class="dv">0</span><span class="op">)</span>;</span>
<span id="cb31-8"><a href="#cb31-8"></a>    <span class="cf">return</span> indices;</span>
<span id="cb31-9"><a href="#cb31-9"></a>  <span class="op">}()</span>;</span>
<span id="cb31-10"><a href="#cb31-10"></a></span>
<span id="cb31-11"><a href="#cb31-11"></a>  <span class="kw">constexpr</span> <span class="kw">auto</span> <span class="op">[...</span>Is<span class="op">]</span> <span class="op">=</span> indices;</span>
<span id="cb31-12"><a href="#cb31-12"></a>  <span class="cf">return</span> std<span class="op">::</span>make_tuple<span class="op">(</span>t<span class="op">.[:</span> members<span class="op">[</span>Is<span class="op">]</span> <span class="op">:]...)</span>;</span>
<span id="cb31-13"><a href="#cb31-13"></a><span class="op">}</span></span></code></pre></div></td>
<td><div class="sourceCode" id="cb32"><pre class="sourceCode cpp"><code class="sourceCode cpp"><span id="cb32-1"><a href="#cb32-1"></a><span class="kw">template</span> <span class="op">&lt;</span><span class="kw">typename</span> T<span class="op">&gt;</span></span>
<span id="cb32-2"><a href="#cb32-2"></a><span class="kw">constexpr</span> <span class="kw">auto</span> struct_to_tuple<span class="op">(</span>T <span class="kw">const</span><span class="op">&amp;</span> t<span class="op">)</span> <span class="op">{</span></span>
<span id="cb32-3"><a href="#cb32-3"></a>  <span class="kw">constexpr</span> <span class="kw">auto</span> members <span class="op">=</span> nonstatic_data_members_of<span class="op">(^</span>T<span class="op">)</span>;</span>
<span id="cb32-4"><a href="#cb32-4"></a>  <span class="cf">return</span> std<span class="op">::</span>make_tuple<span class="op">(</span>t<span class="op">.[:</span> <span class="op">...</span>members <span class="op">:]...)</span>;</span>
<span id="cb32-5"><a href="#cb32-5"></a><span class="op">}</span></span></code></pre></div></td>
</tr>
</tbody>
</table>
<p>A range splice, <code class="sourceCode cpp"><span class="op">[:</span> <span class="op">...</span> r <span class="op">:]</span></code>, would accept as its argument a constant range of <code class="sourceCode cpp">meta<span class="op">::</span>info</code>, <code class="sourceCode cpp">r</code>, and would behave as an unexpanded pack of splices. So the above expression</p>
<blockquote>
<div class="sourceCode" id="cb33"><pre class="sourceCode cpp"><code class="sourceCode cpp"><span id="cb33-1"><a href="#cb33-1"></a>make_tuple<span class="op">(</span>t<span class="op">.[:</span> <span class="op">...</span> members <span class="op">:]...)</span></span></code></pre></div>
</blockquote>
<p>would evaluate as</p>
<blockquote>
<div class="sourceCode" id="cb34"><pre class="sourceCode cpp"><code class="sourceCode cpp"><span id="cb34-1"><a href="#cb34-1"></a>make_tuple<span class="op">(</span>t<span class="op">.[:</span>members<span class="op">[</span><span class="dv">0</span><span class="op">]:]</span>, t<span class="op">.[:</span>members<span class="op">[</span><span class="dv">1</span><span class="op">]:]</span>, <span class="op">...</span>, t<span class="op">.[:</span>members<span class="op">[</span><em>N-1</em><span class="op">]:])</span></span></code></pre></div>
</blockquote>
<p>This is a very useful facility indeed!</p>
<p>However, range splicing of dependent arguments is at least an order of magnitude harder to implement than ordinary splicing. We think that not including range splicing gives us a better chance of having reflection in C++26. Especially since, as this paper’s examples demonstrate, a lot can be done without them.</p>
<p>Another way to work around a lack of range splicing would be to implement <code class="sourceCode cpp">with_size<span class="op">&lt;</span>N<span class="op">&gt;(</span>f<span class="op">)</span></code>, which would behave like <code class="sourceCode cpp">f<span class="op">(</span>integral_constant<span class="op">&lt;</span><span class="dt">size_t</span>, <span class="dv">0</span><span class="op">&gt;{}</span>, integral_constant<span class="op">&lt;</span><span class="dt">size_t</span>, <span class="dv">0</span><span class="op">&gt;{}</span>, <span class="op">...</span>, integral_constant<span class="op">&lt;</span><span class="dt">size_t</span>, N<span class="op">-</span><span class="dv">1</span><span class="op">&gt;{})</span></code>. Which is enough for a tolerable implementation:</p>
<blockquote>
<div class="sourceCode" id="cb35"><pre class="sourceCode cpp"><code class="sourceCode cpp"><span id="cb35-1"><a href="#cb35-1"></a><span class="kw">template</span> <span class="op">&lt;</span><span class="kw">typename</span> T<span class="op">&gt;</span></span>
<span id="cb35-2"><a href="#cb35-2"></a><span class="kw">constexpr</span> <span class="kw">auto</span> struct_to_tuple<span class="op">(</span>T <span class="kw">const</span><span class="op">&amp;</span> t<span class="op">)</span> <span class="op">{</span></span>
<span id="cb35-3"><a href="#cb35-3"></a>  <span class="kw">constexpr</span> <span class="kw">auto</span> members <span class="op">=</span> nonstatic_data_members_of<span class="op">(^</span>T<span class="op">)</span>;</span>
<span id="cb35-4"><a href="#cb35-4"></a>  <span class="cf">return</span> with_size<span class="op">&lt;</span>members<span class="op">.</span>size<span class="op">()&gt;([&amp;](</span><span class="kw">auto</span><span class="op">...</span> Is<span class="op">){</span></span>
<span id="cb35-5"><a href="#cb35-5"></a>    <span class="cf">return</span> std<span class="op">::</span>make_tuple<span class="op">(</span>t<span class="op">.[:</span> members<span class="op">[</span>Is<span class="op">]</span> <span class="op">:]...)</span>;</span>
<span id="cb35-6"><a href="#cb35-6"></a>  <span class="op">})</span>;</span>
<span id="cb35-7"><a href="#cb35-7"></a><span class="op">}</span></span></code></pre></div>
</blockquote>
<p>(P1240 did propose range splicers.)</p>
<h3 data-number="4.2.2" id="syntax-discussion-1"><span class="header-section-number">4.2.2</span> Syntax discussion<a href="#syntax-discussion-1" class="self-link"></a></h3>
<p>Early discussions of splice-like constructs (related to the TS design) considered using <code class="sourceCode cpp"><span class="cf">unreflexpr</span><span class="op">(...)</span></code> for that purpose. <span class="citation" data-cites="P1240R0">[<a href="#ref-P1240R0" role="doc-biblioref">P1240R0</a>]</span> adopted that option for <em>expression</em> splicing, observing that a single splicing syntax could not viably be parsed (some disambiguation is needed to distinguish types and templates). S-7 eventually agreed with the <code class="sourceCode cpp"><span class="op">[:</span> <span class="op">...</span> <span class="op">:]</span></code> syntax — with disambiguating tokens such as <code class="sourceCode cpp"><span class="kw">typename</span></code> where needed — which is a little lighter and more distinctive.</p>
<p>We propose <code class="sourceCode cpp"><span class="op">[:</span></code> and <code class="sourceCode cpp"><span class="op">:]</span></code> be single tokens rather than combinations of <code class="sourceCode cpp"><span class="op">[</span></code>, <code class="sourceCode cpp"><span class="op">]</span></code>, and <code class="sourceCode cpp"><span class="op">:</span></code>. Among others, it simplifies the handling of expressions like <code class="sourceCode cpp">arr<span class="op">[[:</span><span class="at">refl</span><span class="op">():]]</span></code>. On the flip side, it requires a special rule like the one that was made to handle <code class="sourceCode cpp"><span class="op">&lt;::</span></code> to leave the meaning of <code class="sourceCode cpp">arr<span class="op">[::</span>N<span class="op">]</span></code> unchanged.</p>
<p>A syntax that is delimited on the left and right is useful here because spliced expressions may involve lower-precedence operators. However, there are other possibilities. For example, now that <code><span class="op">$</span></code> is available in the basic source character set, we might consider <code class="sourceCode cpp"><span class="op">$</span><span class="op">&lt;</span><em>expr</em><span class="op">&gt;</span></code>. This is somewhat natural to those of us that have used systems where <code><span class="op">$</span></code> is used to expand placeholders in document templates. For example:</p>
<blockquote>
<div class="sourceCode" id="cb36"><pre class="sourceCode cpp"><code class="sourceCode cpp"><span id="cb36-1"><a href="#cb36-1"></a><span class="op">$</span>select_type<span class="op">(</span><span class="dv">3</span><span class="op">)</span> <span class="op">*</span>ptr <span class="op">=</span> <span class="kw">nullptr</span>;</span></code></pre></div>
</blockquote>
<p>The prefixes <code class="sourceCode cpp"><span class="kw">typename</span></code> and <code class="sourceCode cpp"><span class="kw">template</span></code> are only strictly needed in some cases where the operand of the splice is a dependent expression. In our proposal, however, we only make <code class="sourceCode cpp"><span class="kw">typename</span></code> optional in the same contexts where it would be optional for qualified names with dependent name qualifiers. That has the advantage to catch unfortunate errors while keeping a single rule and helping human readers parse the intended meaning of otherwise ambiguous constructs.</p>
<h2 data-number="4.3" id="stdmetainfo"><span class="header-section-number">4.3</span> <code class="sourceCode cpp">std<span class="op">::</span>meta<span class="op">::</span>info</code><a href="#stdmetainfo" class="self-link"></a></h2>
<p>The type <code class="sourceCode cpp">std<span class="op">::</span>meta<span class="op">::</span>info</code> can be defined as follows:</p>
<blockquote>
<div class="sourceCode" id="cb37"><pre class="sourceCode cpp"><code class="sourceCode cpp"><span id="cb37-1"><a href="#cb37-1"></a><span class="kw">namespace</span> std <span class="op">{</span></span>
<span id="cb37-2"><a href="#cb37-2"></a>  <span class="kw">namespace</span> meta <span class="op">{</span></span>
<span id="cb37-3"><a href="#cb37-3"></a>    <span class="kw">using</span> info <span class="op">=</span> <span class="kw">decltype</span><span class="op">(^</span><span class="dt">int</span><span class="op">)</span>;</span>
<span id="cb37-4"><a href="#cb37-4"></a>  <span class="op">}</span></span>
<span id="cb37-5"><a href="#cb37-5"></a><span class="op">}</span></span></code></pre></div>
</blockquote>
<p>In our initial proposal a value of type <code class="sourceCode cpp">std<span class="op">::</span>meta<span class="op">::</span>info</code> can represent:</p>
<ul>
<li>any (C++) type and type alias</li>
<li>any function or member function</li>
<li>any variable, static data member, or structured binding</li>
<li>any non-static data member</li>
<li>any constant value</li>
<li>any template</li>
<li>any namespace</li>
</ul>
<p>Notably absent at this time are general non-constant expressions (that aren’t <em>expression-id</em>s referring to functions, variables or structured bindings). For example:</p>
<blockquote>
<div class="sourceCode" id="cb38"><pre class="sourceCode cpp"><code class="sourceCode cpp"><span id="cb38-1"><a href="#cb38-1"></a><span class="dt">int</span> x <span class="op">=</span> <span class="dv">0</span>;</span>
<span id="cb38-2"><a href="#cb38-2"></a><span class="dt">void</span> g<span class="op">()</span> <span class="op">{</span></span>
<span id="cb38-3"><a href="#cb38-3"></a>  <span class="op">[:^</span>x<span class="op">:]</span> <span class="op">=</span> <span class="dv">42</span>;     <span class="co">// Okay.  Same as: x = 42;</span></span>
<span id="cb38-4"><a href="#cb38-4"></a>  x <span class="op">=</span> <span class="op">[:^(</span><span class="dv">2</span><span class="op">*</span>x<span class="op">):]</span>;  <span class="co">// Error: &quot;2*x&quot; is a general non-constant expression.</span></span>
<span id="cb38-5"><a href="#cb38-5"></a>  <span class="kw">constexpr</span> <span class="dt">int</span> N <span class="op">=</span> <span class="dv">42</span>;</span>
<span id="cb38-6"><a href="#cb38-6"></a>  x <span class="op">=</span> <span class="op">[:^(</span><span class="dv">2</span><span class="op">*</span>N<span class="op">):]</span>;  <span class="co">// Okay: &quot;2*N&quot; is a constant-expression.</span></span>
<span id="cb38-7"><a href="#cb38-7"></a><span class="op">}</span></span></code></pre></div>
</blockquote>
<p>Note that for <code class="sourceCode cpp"><span class="op">^(</span><span class="dv">2</span><span class="op">*</span>N<span class="op">)</span></code> an implementation only has to capture the constant value of <code class="sourceCode cpp"><span class="dv">2</span><span class="op">*</span>N</code> and not various other properties of the underlying expression (such as any temporaries it involves, etc.).</p>
<p>The type <code class="sourceCode cpp">std<span class="op">::</span>meta<span class="op">::</span>info</code> is a <em>scalar</em> type. Nontype template arguments of type <code class="sourceCode cpp">std<span class="op">::</span>meta<span class="op">::</span>info</code> are permitted. The entity being reflected can affect the linkage of a template instance involving a reflection. For example:</p>
<blockquote>
<div class="sourceCode" id="cb39"><pre class="sourceCode cpp"><code class="sourceCode cpp"><span id="cb39-1"><a href="#cb39-1"></a><span class="kw">template</span><span class="op">&lt;</span><span class="kw">auto</span> R<span class="op">&gt;</span> <span class="kw">struct</span> S <span class="op">{}</span>;</span>
<span id="cb39-2"><a href="#cb39-2"></a></span>
<span id="cb39-3"><a href="#cb39-3"></a><span class="kw">extern</span> <span class="dt">int</span> x;</span>
<span id="cb39-4"><a href="#cb39-4"></a><span class="kw">static</span> <span class="dt">int</span> y;</span>
<span id="cb39-5"><a href="#cb39-5"></a></span>
<span id="cb39-6"><a href="#cb39-6"></a>S<span class="op">&lt;^</span>x<span class="op">&gt;</span> sx;  <span class="co">// S&lt;^x&gt; has external name linkage.</span></span>
<span id="cb39-7"><a href="#cb39-7"></a>S<span class="op">&lt;^</span>y<span class="op">&gt;</span> sy;  <span class="co">// S&lt;^y&gt; has internal name linkage.</span></span></code></pre></div>
</blockquote>
<p>Namespace <code class="sourceCode cpp">std<span class="op">::</span>meta</code> is associated with type <code class="sourceCode cpp">std<span class="op">::</span>meta<span class="op">::</span>info</code>: That allows the core meta functions to be invoked without explicit qualification. For example:</p>
<blockquote>
<div class="sourceCode" id="cb40"><pre class="sourceCode cpp"><code class="sourceCode cpp"><span id="cb40-1"><a href="#cb40-1"></a><span class="pp">#include </span><span class="im">&lt;meta&gt;</span></span>
<span id="cb40-2"><a href="#cb40-2"></a><span class="kw">struct</span> S <span class="op">{}</span>;</span>
<span id="cb40-3"><a href="#cb40-3"></a>std<span class="op">::</span>string name2 <span class="op">=</span> std<span class="op">::</span>meta<span class="op">::</span>name_of<span class="op">(^</span>S<span class="op">)</span>;  <span class="co">// Okay.</span></span>
<span id="cb40-4"><a href="#cb40-4"></a>std<span class="op">::</span>string name1 <span class="op">=</span> name_of<span class="op">(^</span>S<span class="op">)</span>;             <span class="co">// Also okay.</span></span></code></pre></div>
</blockquote>
<h2 data-number="4.4" id="metafunctions"><span class="header-section-number">4.4</span> Metafunctions<a href="#metafunctions" class="self-link"></a></h2>
<p>We propose a number of metafunctions declared in namespace <code class="sourceCode cpp">std<span class="op">::</span>meta</code> to operator on reflection values. Adding metafunctions to an implementation is expected to be relatively “easy” compared to implementing the core language features described previously. However, despite offering a normal consteval C++ function interface, each on of these relies on “compiler magic” to a significant extent.</p>
<h3 data-number="4.4.1" id="error-handling-in-reflection"><span class="header-section-number">4.4.1</span> Error-Handling in Reflection<a href="#error-handling-in-reflection" class="self-link"></a></h3>
<p>One important question we have to answer is: How do we handle errors in reflection metafunctions? For example, what does <code class="sourceCode cpp">std<span class="op">::</span>meta<span class="op">::</span>template_of<span class="op">(^</span><span class="dt">int</span><span class="op">)</span></code> do? <code class="sourceCode cpp"><span class="op">^</span><span class="dt">int</span></code> is a reflection of a type, but that type is not a specialization of a template, so there is no valid reflected template for us to return.</p>
<p>There are a few options available to us today:</p>
<ol type="1">
<li>This fails to be a constant expression (unspecified mechanism).</li>
<li>This returns an invalid reflection (similar to <code class="sourceCode cpp">NaN</code> for floating point) which carries source location info and some useful message. (This was the approach suggested in P1240.)</li>
<li>This returns <code class="sourceCode cpp">std<span class="op">::</span>expected<span class="op">&lt;</span>std<span class="op">::</span>meta<span class="op">::</span>info, E<span class="op">&gt;</span></code> for some reflection-specific error type <code class="sourceCode cpp">E</code> which carries source location info and some useful message (this could be just <code class="sourceCode cpp">info</code> but probably should not be).</li>
<li>This throws an exception of type <code class="sourceCode cpp">E</code> (which requires allowing exceptions to work during <code class="sourceCode cpp"><span class="kw">constexpr</span></code> evaluation, such that an uncaught exception would fail to be a constant exception).</li>
</ol>
<p>The immediate downside of (2), yielding a <code class="sourceCode cpp">NaN</code>-like reflection for <code class="sourceCode cpp">template_of<span class="op">(^</span><span class="dt">int</span><span class="op">)</span></code> is what we do for those functions that need to return a range. That is, what does <code class="sourceCode cpp">template_arguments_of<span class="op">(^</span><span class="dt">int</span><span class="op">)</span></code> return?</p>
<ol type="1">
<li>This fails to be a constant expression (unspecified mechanism).</li>
<li>This returns a <code class="sourceCode cpp">std<span class="op">::</span>vector<span class="op">&lt;</span>std<span class="op">::</span>meta<span class="op">::</span>info<span class="op">&gt;</span></code> containing one invalid reflection.</li>
<li>This returns a <code class="sourceCode cpp">std<span class="op">::</span>expected<span class="op">&lt;</span>std<span class="op">::</span>vector<span class="op">&lt;</span>std<span class="op">::</span>meta<span class="op">::</span>info<span class="op">&gt;</span>, E<span class="op">&gt;</span></code>.</li>
<li>This throws an exception of type <code class="sourceCode cpp">E</code>.</li>
</ol>
<p>Having range-based functions return a single invalid reflection would make for awkward error handling code. Using <code class="sourceCode cpp">std<span class="op">::</span>expected</code> or exceptions for error handling allow for a consistent, more straightforward interface.</p>
<p>This becomes another situation where we need to decide an error handling mechanism between exceptions and not exceptions, although importantly in this context a lot of usual concerns about exceptions do not apply:</p>
<ul>
<li>there is no runtime (so concerns about runtime performance, object file size, etc. do not exist), and</li>
<li>there is no runtime (so concerns about code evolving to add a new uncaught exception type do not apply)</li>
</ul>
<p>There is one interesting example to consider to decide between <code class="sourceCode cpp">std<span class="op">::</span>expected</code> and exceptions here:</p>
<blockquote>
<div class="sourceCode" id="cb41"><pre class="sourceCode cpp"><code class="sourceCode cpp"><span id="cb41-1"><a href="#cb41-1"></a><span class="kw">template</span> <span class="op">&lt;</span><span class="kw">typename</span> T<span class="op">&gt;</span></span>
<span id="cb41-2"><a href="#cb41-2"></a>  <span class="kw">requires</span> <span class="op">(</span>template_of<span class="op">(^</span>T<span class="op">)</span> <span class="op">==</span> <span class="op">^</span>std<span class="op">::</span>optional<span class="op">)</span></span>
<span id="cb41-3"><a href="#cb41-3"></a><span class="dt">void</span> foo<span class="op">()</span>;</span></code></pre></div>
</blockquote>
<p>If <code class="sourceCode cpp">template_of</code> returns an <code class="sourceCode cpp">excepted<span class="op">&lt;</span>info, E<span class="op">&gt;</span></code>, then <code class="sourceCode cpp">foo<span class="op">&lt;</span><span class="dt">int</span><span class="op">&gt;</span></code> is a substitution failure — <code class="sourceCode cpp">expected<span class="op">&lt;</span>T, E<span class="op">&gt;</span></code> is equality-comparable to <code class="sourceCode cpp">T</code>, that comparison would evaluate to <code class="sourceCode cpp"><span class="kw">false</span></code> but still be a constant expression.</p>
<p>If <code class="sourceCode cpp">template_of</code> returns <code class="sourceCode cpp">info</code> but throws an exception, then <code class="sourceCode cpp">foo<span class="op">&lt;</span><span class="dt">int</span><span class="op">&gt;</span></code> would cause that exception to be uncaught, which would make the comparison not a constant expression. This actually makes the constraint ill-formed - not a substitution failure. In order to have <code class="sourceCode cpp">foo<span class="op">&lt;</span><span class="dt">int</span><span class="op">&gt;</span></code> be a substitution failure, either the constraint would have to first check that <code class="sourceCode cpp">T</code> is a template or we would have to change the language rule that requires constraints to be constant expressions (we would of course still keep the requirement that the constraint is a <code class="sourceCode cpp"><span class="dt">bool</span></code>).</p>
<p>The other thing to consider are compiler modes that disable exception support (like <code class="sourceCode cpp"><span class="op">-</span>fno<span class="op">-</span>exceptions</code> in GCC and Clang). Today, implementations reject using <code class="sourceCode cpp"><span class="cf">try</span></code>, <code class="sourceCode cpp"><span class="cf">catch</span></code>, or <code class="sourceCode cpp"><span class="cf">throw</span></code> at all when such modes are enabled. With support for <code class="sourceCode cpp"><span class="kw">constexpr</span></code> exceptions, implementations would have to come up with a strategy for how to support compile-time exceptions — probably by only allowing them in <code class="sourceCode cpp"><span class="kw">consteval</span></code> functions (including <code class="sourceCode cpp"><span class="kw">constexpr</span></code> function templates that were propagated to <code class="sourceCode cpp"><span class="kw">consteval</span></code>).</p>
<p>Despite these concerns (and the requirement of a whole new language feature), we believe that exceptions will be the more user-friendly choice for error handling here, simply because exceptions are more ergonomic to use than <code class="sourceCode cpp">std<span class="op">::</span>expected</code> (even if we adopt language features that make this type easier to use - like pattern matching and a control flow operator).</p>
<h3 data-number="4.4.2" id="handling-aliases"><span class="header-section-number">4.4.2</span> Handling Aliases<a href="#handling-aliases" class="self-link"></a></h3>
<p>Consider</p>
<blockquote>
<div class="sourceCode" id="cb42"><pre class="sourceCode cpp"><code class="sourceCode cpp"><span id="cb42-1"><a href="#cb42-1"></a><span class="kw">using</span> A <span class="op">=</span> <span class="dt">int</span>;</span></code></pre></div>
</blockquote>
<p>In C++ today, <code class="sourceCode cpp">A</code> and <code class="sourceCode cpp"><span class="dt">int</span></code> can be used interchangeably and there is no distinction between the two types. With reflection as proposed in this paper, that will no longer be the case. <code class="sourceCode cpp"><span class="op">^</span>A</code> yields a reflection of an alias to <code class="sourceCode cpp"><span class="dt">int</span></code>, while <code class="sourceCode cpp"><span class="op">^</span><span class="dt">int</span></code> yields a reflection of <code class="sourceCode cpp"><span class="dt">int</span></code>. <code class="sourceCode cpp"><span class="op">^</span>A <span class="op">==</span> <span class="op">^</span><span class="dt">int</span></code> evaluates to <code class="sourceCode cpp"><span class="kw">false</span></code>, but there will be a way to strip aliases - so <code class="sourceCode cpp">dealias<span class="op">(^</span>A<span class="op">)</span> <span class="op">==</span> <span class="op">^</span><span class="dt">int</span></code> evaluates to <code class="sourceCode cpp"><span class="kw">true</span></code>.</p>
<p>This opens up the question of how various other metafunctions handle aliases and it is worth going over a few examples:</p>
<blockquote>
<div class="sourceCode" id="cb43"><pre class="sourceCode cpp"><code class="sourceCode cpp"><span id="cb43-1"><a href="#cb43-1"></a><span class="kw">using</span> A <span class="op">=</span> <span class="dt">int</span>;</span>
<span id="cb43-2"><a href="#cb43-2"></a><span class="kw">using</span> B <span class="op">=</span> std<span class="op">::</span>unique_ptr<span class="op">&lt;</span><span class="dt">int</span><span class="op">&gt;</span>;</span>
<span id="cb43-3"><a href="#cb43-3"></a><span class="kw">template</span> <span class="op">&lt;</span><span class="kw">class</span> T<span class="op">&gt;</span> <span class="kw">using</span> C <span class="op">=</span> std<span class="op">::</span>unique_ptr<span class="op">&lt;</span>T<span class="op">&gt;</span>;</span></code></pre></div>
</blockquote>
<p>This paper is proposing that:</p>
<ul>
<li><code class="sourceCode cpp">is_type<span class="op">(^</span>A<span class="op">)</span></code> is <code class="sourceCode cpp"><span class="kw">true</span></code>. <code class="sourceCode cpp"><span class="op">^</span>A</code> is an alias, but it’s an alias to a type, and if this evaluated as <code class="sourceCode cpp"><span class="kw">false</span></code> then everyone would have to <code class="sourceCode cpp">dealias</code> everything all the time.</li>
<li><code class="sourceCode cpp">has_template_arguments<span class="op">(^</span>B<span class="op">)</span></code> is <code class="sourceCode cpp"><span class="kw">false</span></code> while <code class="sourceCode cpp">has_template_arguments<span class="op">(^</span>C<span class="op">&lt;</span><span class="dt">int</span><span class="op">&gt;)</span></code> is <code class="sourceCode cpp"><span class="kw">true</span></code>. Even though <code class="sourceCode cpp">B</code> is an alias to a type that itself has template arguments (<code class="sourceCode cpp">unique_ptr<span class="op">&lt;</span><span class="dt">int</span><span class="op">&gt;</span></code>), <code class="sourceCode cpp">B</code> itself is simply a type alias and does not. This reflects the actual usage.</li>
<li>Meanwhile, <code class="sourceCode cpp">template_arguments_of<span class="op">(^</span>C<span class="op">&lt;</span><span class="dt">int</span><span class="op">&gt;)</span></code> yields <code class="sourceCode cpp"><span class="op">{^</span><span class="dt">int</span><span class="op">}</span></code> while <code class="sourceCode cpp">template_arguments_of<span class="op">(^</span>std<span class="op">::</span>unique_ptr<span class="op">&lt;</span><span class="dt">int</span><span class="op">&gt;)</span></code> yields <code class="sourceCode cpp"><span class="op">{^</span><span class="dt">int</span>, <span class="op">^</span>std<span class="op">::</span>default_deleter<span class="op">&lt;</span><span class="dt">int</span><span class="op">&gt;}</span></code>. This is <code class="sourceCode cpp">C</code> has its own template arguments that can be reflected on.</li>
</ul>
<h3 data-number="4.4.3" id="synopsis"><span class="header-section-number">4.4.3</span> Synopsis<a href="#synopsis" class="self-link"></a></h3>
<p>Here is a synopsis for the proposed library API. The functions will be explained below.</p>
<blockquote>
<div class="sourceCode" id="cb44"><pre class="sourceCode cpp"><code class="sourceCode cpp"><span id="cb44-1"><a href="#cb44-1"></a><span class="kw">namespace</span> std<span class="op">::</span>meta <span class="op">{</span></span>
<span id="cb44-2"><a href="#cb44-2"></a>  <span class="co">// <a href="#name_of-display_name_of-source_location_of">name and location</a></span></span>
<span id="cb44-3"><a href="#cb44-3"></a>  <span class="kw">consteval</span> <span class="kw">auto</span> name_of<span class="op">(</span>info r<span class="op">)</span> <span class="op">-&gt;</span> string_view;</span>
<span id="cb44-4"><a href="#cb44-4"></a>  <span class="kw">consteval</span> <span class="kw">auto</span> qualified_name_of<span class="op">(</span>info r<span class="op">)</span> <span class="op">-&gt;</span> string_view;</span>
<span id="cb44-5"><a href="#cb44-5"></a>  <span class="kw">consteval</span> <span class="kw">auto</span> display_name_of<span class="op">(</span>info r<span class="op">)</span> <span class="op">-&gt;</span> string_view;</span>
<span id="cb44-6"><a href="#cb44-6"></a>  <span class="kw">consteval</span> <span class="kw">auto</span> source_location_of<span class="op">(</span>info r<span class="op">)</span> <span class="op">-&gt;</span> source_location;</span>
<span id="cb44-7"><a href="#cb44-7"></a></span>
<span id="cb44-8"><a href="#cb44-8"></a>  <span class="co">// <a href="#type_of-parent_of-dealias">type queries</a></span></span>
<span id="cb44-9"><a href="#cb44-9"></a>  <span class="kw">consteval</span> <span class="kw">auto</span> type_of<span class="op">(</span>info r<span class="op">)</span> <span class="op">-&gt;</span> info;</span>
<span id="cb44-10"><a href="#cb44-10"></a>  <span class="kw">consteval</span> <span class="kw">auto</span> parent_of<span class="op">(</span>info r<span class="op">)</span> <span class="op">-&gt;</span> info;</span>
<span id="cb44-11"><a href="#cb44-11"></a>  <span class="kw">consteval</span> <span class="kw">auto</span> dealias<span class="op">(</span>info r<span class="op">)</span> <span class="op">-&gt;</span> info;</span>
<span id="cb44-12"><a href="#cb44-12"></a></span>
<span id="cb44-13"><a href="#cb44-13"></a>  <span class="co">// <a href="#template_of-template_arguments_of">template queries</a></span></span>
<span id="cb44-14"><a href="#cb44-14"></a>  <span class="kw">consteval</span> <span class="kw">auto</span> template_of<span class="op">(</span>info r<span class="op">)</span> <span class="op">-&gt;</span> info;</span>
<span id="cb44-15"><a href="#cb44-15"></a>  <span class="kw">consteval</span> <span class="kw">auto</span> template_arguments_of<span class="op">(</span>info r<span class="op">)</span> <span class="op">-&gt;</span> vector<span class="op">&lt;</span>info<span class="op">&gt;</span>;</span>
<span id="cb44-16"><a href="#cb44-16"></a></span>
<span id="cb44-17"><a href="#cb44-17"></a>  <span class="co">// <a href="#members_of-static_data_members_of-nonstatic_data_members_of-bases_of-enumerators_of-subobjects_of">member queries</a></span></span>
<span id="cb44-18"><a href="#cb44-18"></a>  <span class="kw">template</span><span class="op">&lt;</span><span class="kw">typename</span> <span class="op">...</span>Fs<span class="op">&gt;</span></span>
<span id="cb44-19"><a href="#cb44-19"></a>    <span class="kw">consteval</span> <span class="kw">auto</span> members_of<span class="op">(</span>info class_type, Fs <span class="op">...</span>filters<span class="op">)</span> <span class="op">-&gt;</span> vector<span class="op">&lt;</span>info<span class="op">&gt;</span>;</span>
<span id="cb44-20"><a href="#cb44-20"></a>  <span class="kw">template</span><span class="op">&lt;</span><span class="kw">typename</span> <span class="op">...</span>Fs<span class="op">&gt;</span></span>
<span id="cb44-21"><a href="#cb44-21"></a>    <span class="kw">consteval</span> <span class="kw">auto</span> bases_of<span class="op">(</span>info class_type, Fs <span class="op">...</span>filters<span class="op">)</span> <span class="op">-&gt;</span> vector<span class="op">&lt;</span>info<span class="op">&gt;</span>;</span>
<span id="cb44-22"><a href="#cb44-22"></a>  <span class="kw">consteval</span> <span class="kw">auto</span> static_data_members_of<span class="op">(</span>info class_type<span class="op">)</span> <span class="op">-&gt;</span> vector<span class="op">&lt;</span>info<span class="op">&gt;</span>;</span>
<span id="cb44-23"><a href="#cb44-23"></a>  <span class="kw">consteval</span> <span class="kw">auto</span> nonstatic_data_members_of<span class="op">(</span>info class_type<span class="op">)</span> <span class="op">-&gt;</span> vector<span class="op">&lt;</span>info<span class="op">&gt;</span>;</span>
<span id="cb44-24"><a href="#cb44-24"></a>  <span class="kw">consteval</span> <span class="kw">auto</span> subobjects_of<span class="op">(</span>info class_type<span class="op">)</span> <span class="op">-&gt;</span> vector<span class="op">&lt;</span>info<span class="op">&gt;</span>;</span>
<span id="cb44-25"><a href="#cb44-25"></a>  <span class="kw">consteval</span> <span class="kw">auto</span> enumerators_of<span class="op">(</span>info enum_type<span class="op">)</span> <span class="op">-&gt;</span> vector<span class="op">&lt;</span>info<span class="op">&gt;</span>;</span>
<span id="cb44-26"><a href="#cb44-26"></a></span>
<span id="cb44-27"><a href="#cb44-27"></a>  <span class="co">// <a href="#substitute">substitute</a></span></span>
<span id="cb44-28"><a href="#cb44-28"></a>  <span class="kw">consteval</span> <span class="kw">auto</span> substitute<span class="op">(</span>info templ, span<span class="op">&lt;</span>info <span class="kw">const</span><span class="op">&gt;</span> args<span class="op">)</span> <span class="op">-&gt;</span> info;</span>
<span id="cb44-29"><a href="#cb44-29"></a></span>
<span id="cb44-30"><a href="#cb44-30"></a>   <span class="co">// <a href="#value_oft">value_of<T></a></span></span>
<span id="cb44-31"><a href="#cb44-31"></a>  <span class="kw">template</span><span class="op">&lt;</span><span class="kw">typename</span> T<span class="op">&gt;</span></span>
<span id="cb44-32"><a href="#cb44-32"></a>    <span class="kw">consteval</span> <span class="kw">auto</span> value_of<span class="op">(</span>info<span class="op">)</span> <span class="op">-&gt;</span> T;</span>
<span id="cb44-33"><a href="#cb44-33"></a></span>
<span id="cb44-34"><a href="#cb44-34"></a>  <span class="co">// <a href="#test_type-test_types">test_type</a></span></span>
<span id="cb44-35"><a href="#cb44-35"></a>  <span class="kw">consteval</span> <span class="kw">auto</span> test_type<span class="op">(</span>info templ, info type<span class="op">)</span> <span class="op">-&gt;</span> <span class="dt">bool</span>;</span>
<span id="cb44-36"><a href="#cb44-36"></a>  <span class="kw">consteval</span> <span class="kw">auto</span> test_types<span class="op">(</span>info templ, span<span class="op">&lt;</span>info <span class="kw">const</span><span class="op">&gt;</span> types<span class="op">)</span> <span class="op">-&gt;</span> <span class="dt">bool</span>;</span>
<span id="cb44-37"><a href="#cb44-37"></a></span>
<span id="cb44-38"><a href="#cb44-38"></a>  <span class="co">// other type predicates (see <a href="#meta.reflection.queries-reflection-queries">the wording</a>)</span></span>
<span id="cb44-39"><a href="#cb44-39"></a>  <span class="kw">consteval</span> <span class="kw">auto</span> is_public<span class="op">(</span>info r<span class="op">)</span> <span class="op">-&gt;</span> <span class="dt">bool</span>;</span>
<span id="cb44-40"><a href="#cb44-40"></a>  <span class="kw">consteval</span> <span class="kw">auto</span> is_protected<span class="op">(</span>info r<span class="op">)</span> <span class="op">-&gt;</span> <span class="dt">bool</span>;</span>
<span id="cb44-41"><a href="#cb44-41"></a>  <span class="kw">consteval</span> <span class="kw">auto</span> is_private<span class="op">(</span>info r<span class="op">)</span> <span class="op">-&gt;</span> <span class="dt">bool</span>;</span>
<span id="cb44-42"><a href="#cb44-42"></a>  <span class="kw">consteval</span> <span class="kw">auto</span> is_accessible<span class="op">(</span>info r<span class="op">)</span> <span class="op">-&gt;</span> <span class="dt">bool</span>;</span>
<span id="cb44-43"><a href="#cb44-43"></a>  <span class="kw">consteval</span> <span class="kw">auto</span> is_virtual<span class="op">(</span>info r<span class="op">)</span> <span class="op">-&gt;</span> <span class="dt">bool</span>;</span>
<span id="cb44-44"><a href="#cb44-44"></a>  <span class="kw">consteval</span> <span class="kw">auto</span> is_pure_virtual<span class="op">(</span>info entity<span class="op">)</span> <span class="op">-&gt;</span> <span class="dt">bool</span>;</span>
<span id="cb44-45"><a href="#cb44-45"></a>  <span class="kw">consteval</span> <span class="kw">auto</span> is_override<span class="op">(</span>info entity<span class="op">)</span> <span class="op">-&gt;</span> <span class="dt">bool</span>;</span>
<span id="cb44-46"><a href="#cb44-46"></a>  <span class="kw">consteval</span> <span class="kw">auto</span> is_deleted<span class="op">(</span>info entity<span class="op">)</span> <span class="op">-&gt;</span> <span class="dt">bool</span>;</span>
<span id="cb44-47"><a href="#cb44-47"></a>  <span class="kw">consteval</span> <span class="kw">auto</span> is_defaulted<span class="op">(</span>info entity<span class="op">)</span> <span class="op">-&gt;</span> <span class="dt">bool</span>;</span>
<span id="cb44-48"><a href="#cb44-48"></a>  <span class="kw">consteval</span> <span class="kw">auto</span> is_explicit<span class="op">(</span>info entity<span class="op">)</span> <span class="op">-&gt;</span> <span class="dt">bool</span>;</span>
<span id="cb44-49"><a href="#cb44-49"></a>  <span class="kw">consteval</span> <span class="kw">auto</span> is_bit_field<span class="op">(</span>info entity<span class="op">)</span> <span class="op">-&gt;</span> <span class="dt">bool</span>;</span>
<span id="cb44-50"><a href="#cb44-50"></a>  <span class="kw">consteval</span> <span class="kw">auto</span> has_static_storage_duration<span class="op">(</span>info r<span class="op">)</span> <span class="op">-&gt;</span> <span class="dt">bool</span>;</span>
<span id="cb44-51"><a href="#cb44-51"></a>  <span class="kw">consteval</span> <span class="kw">auto</span> has_internal_linkage<span class="op">(</span>info r<span class="op">)</span> <span class="op">-&gt;</span> <span class="dt">bool</span>;</span>
<span id="cb44-52"><a href="#cb44-52"></a>  <span class="kw">consteval</span> <span class="kw">auto</span> has_external_linkage<span class="op">(</span>info r<span class="op">)</span> <span class="op">-&gt;</span> <span class="dt">bool</span>;</span>
<span id="cb44-53"><a href="#cb44-53"></a>  <span class="kw">consteval</span> <span class="kw">auto</span> has_linkage<span class="op">(</span>info r<span class="op">)</span> <span class="op">-&gt;</span> <span class="dt">bool</span>;</span>
<span id="cb44-54"><a href="#cb44-54"></a>  <span class="kw">consteval</span> <span class="kw">auto</span> is_class_member<span class="op">(</span>info entity<span class="op">)</span> <span class="op">-&gt;</span> <span class="dt">bool</span>;</span>
<span id="cb44-55"><a href="#cb44-55"></a>  <span class="kw">consteval</span> <span class="kw">auto</span> is_namespace_member<span class="op">(</span>info entity<span class="op">)</span> <span class="op">-&gt;</span> <span class="dt">bool</span>;</span>
<span id="cb44-56"><a href="#cb44-56"></a>  <span class="kw">consteval</span> <span class="kw">auto</span> is_nonstatic_data_member<span class="op">(</span>info entity<span class="op">)</span> <span class="op">-&gt;</span> <span class="dt">bool</span>;</span>
<span id="cb44-57"><a href="#cb44-57"></a>  <span class="kw">consteval</span> <span class="kw">auto</span> is_static_member<span class="op">(</span>info entity<span class="op">)</span> <span class="op">-&gt;</span> <span class="dt">bool</span>;</span>
<span id="cb44-58"><a href="#cb44-58"></a>  <span class="kw">consteval</span> <span class="kw">auto</span> is_base<span class="op">(</span>info entity<span class="op">)</span> <span class="op">-&gt;</span> <span class="dt">bool</span>;</span>
<span id="cb44-59"><a href="#cb44-59"></a>  <span class="kw">consteval</span> <span class="kw">auto</span> is_namespace<span class="op">(</span>info entity<span class="op">)</span> <span class="op">-&gt;</span> <span class="dt">bool</span>;</span>
<span id="cb44-60"><a href="#cb44-60"></a>  <span class="kw">consteval</span> <span class="kw">auto</span> is_function<span class="op">(</span>info entity<span class="op">)</span> <span class="op">-&gt;</span> <span class="dt">bool</span>;</span>
<span id="cb44-61"><a href="#cb44-61"></a>  <span class="kw">consteval</span> <span class="kw">auto</span> is_variable<span class="op">(</span>info entity<span class="op">)</span> <span class="op">-&gt;</span> <span class="dt">bool</span>;</span>
<span id="cb44-62"><a href="#cb44-62"></a>  <span class="kw">consteval</span> <span class="kw">auto</span> is_type<span class="op">(</span>info entity<span class="op">)</span> <span class="op">-&gt;</span> <span class="dt">bool</span>;</span>
<span id="cb44-63"><a href="#cb44-63"></a>  <span class="kw">consteval</span> <span class="kw">auto</span> is_alias<span class="op">(</span>info entity<span class="op">)</span> <span class="op">-&gt;</span> <span class="dt">bool</span>;</span>
<span id="cb44-64"><a href="#cb44-64"></a>  <span class="kw">consteval</span> <span class="kw">auto</span> is_incomplete_type<span class="op">(</span>info entity<span class="op">)</span> <span class="op">-&gt;</span> <span class="dt">bool</span>;</span>
<span id="cb44-65"><a href="#cb44-65"></a>  <span class="kw">consteval</span> <span class="kw">auto</span> is_template<span class="op">(</span>info entity<span class="op">)</span> <span class="op">-&gt;</span> <span class="dt">bool</span>;</span>
<span id="cb44-66"><a href="#cb44-66"></a>  <span class="kw">consteval</span> <span class="kw">auto</span> is_function_template<span class="op">(</span>info entity<span class="op">)</span> <span class="op">-&gt;</span> <span class="dt">bool</span>;</span>
<span id="cb44-67"><a href="#cb44-67"></a>  <span class="kw">consteval</span> <span class="kw">auto</span> is_variable_template<span class="op">(</span>info entity<span class="op">)</span> <span class="op">-&gt;</span> <span class="dt">bool</span>;</span>
<span id="cb44-68"><a href="#cb44-68"></a>  <span class="kw">consteval</span> <span class="kw">auto</span> is_class_template<span class="op">(</span>info entity<span class="op">)</span> <span class="op">-&gt;</span> <span class="dt">bool</span>;</span>
<span id="cb44-69"><a href="#cb44-69"></a>  <span class="kw">consteval</span> <span class="kw">auto</span> is_alias_template<span class="op">(</span>info entity<span class="op">)</span> <span class="op">-&gt;</span> <span class="dt">bool</span>;</span>
<span id="cb44-70"><a href="#cb44-70"></a>  <span class="kw">consteval</span> <span class="kw">auto</span> is_concept<span class="op">(</span>info entity<span class="op">)</span> <span class="op">-&gt;</span> <span class="dt">bool</span>;</span>
<span id="cb44-71"><a href="#cb44-71"></a>  <span class="kw">consteval</span> <span class="kw">auto</span> has_template_arguments<span class="op">(</span>info r<span class="op">)</span> <span class="op">-&gt;</span> <span class="dt">bool</span>;</span>
<span id="cb44-72"><a href="#cb44-72"></a>  <span class="kw">consteval</span> <span class="kw">auto</span> is_constructor<span class="op">(</span>info r<span class="op">)</span> <span class="op">-&gt;</span> <span class="dt">bool</span>;</span>
<span id="cb44-73"><a href="#cb44-73"></a>  <span class="kw">consteval</span> <span class="kw">auto</span> is_destructor<span class="op">(</span>info r<span class="op">)</span> <span class="op">-&gt;</span> <span class="dt">bool</span>;</span>
<span id="cb44-74"><a href="#cb44-74"></a>  <span class="kw">consteval</span> <span class="kw">auto</span> is_special_member<span class="op">(</span>info r<span class="op">)</span> <span class="op">-&gt;</span> <span class="dt">bool</span>;</span>
<span id="cb44-75"><a href="#cb44-75"></a></span>
<span id="cb44-76"><a href="#cb44-76"></a>  <span class="co">// <a href="#reflect_value">reflect_value</a></span></span>
<span id="cb44-77"><a href="#cb44-77"></a>  <span class="kw">template</span><span class="op">&lt;</span><span class="kw">typename</span> T<span class="op">&gt;</span></span>
<span id="cb44-78"><a href="#cb44-78"></a>    <span class="kw">consteval</span> <span class="kw">auto</span> reflect_value<span class="op">(</span>T value<span class="op">)</span> <span class="op">-&gt;</span> info;</span>
<span id="cb44-79"><a href="#cb44-79"></a></span>
<span id="cb44-80"><a href="#cb44-80"></a>  <span class="co">// <a href="#data_member_spec-define_class">define_class</a></span></span>
<span id="cb44-81"><a href="#cb44-81"></a>  <span class="kw">struct</span> data_member_options_t;</span>
<span id="cb44-82"><a href="#cb44-82"></a>  <span class="kw">consteval</span> <span class="kw">auto</span> data_member_spec<span class="op">(</span>info class_type,</span>
<span id="cb44-83"><a href="#cb44-83"></a>                                  data_member_options_t options <span class="op">=</span> <span class="op">{})</span> <span class="op">-&gt;</span> info;</span>
<span id="cb44-84"><a href="#cb44-84"></a>  <span class="kw">consteval</span> <span class="kw">auto</span> define_class<span class="op">(</span>info class_type, span<span class="op">&lt;</span>info <span class="kw">const</span><span class="op">&gt;)</span> <span class="op">-&gt;</span> info;</span>
<span id="cb44-85"><a href="#cb44-85"></a></span>
<span id="cb44-86"><a href="#cb44-86"></a>  <span class="co">// <a href="#data-layout-reflection">data layout</a></span></span>
<span id="cb44-87"><a href="#cb44-87"></a>  <span class="kw">consteval</span> <span class="kw">auto</span> offset_of<span class="op">(</span>info entity<span class="op">)</span> <span class="op">-&gt;</span> <span class="dt">size_t</span>;</span>
<span id="cb44-88"><a href="#cb44-88"></a>  <span class="kw">consteval</span> <span class="kw">auto</span> size_of<span class="op">(</span>info entity<span class="op">)</span> <span class="op">-&gt;</span> <span class="dt">size_t</span>;</span>
<span id="cb44-89"><a href="#cb44-89"></a>  <span class="kw">consteval</span> <span class="kw">auto</span> bit_offset_of<span class="op">(</span>info entity<span class="op">)</span> <span class="op">-&gt;</span> <span class="dt">size_t</span>;</span>
<span id="cb44-90"><a href="#cb44-90"></a>  <span class="kw">consteval</span> <span class="kw">auto</span> bit_size_of<span class="op">(</span>info entity<span class="op">)</span> <span class="op">-&gt;</span> <span class="dt">size_t</span>;</span>
<span id="cb44-91"><a href="#cb44-91"></a>  <span class="kw">consteval</span> <span class="kw">auto</span> alignment_of<span class="op">(</span>info entity<span class="op">)</span> <span class="op">-&gt;</span> <span class="dt">size_t</span>;</span>
<span id="cb44-92"><a href="#cb44-92"></a><span class="op">}</span></span></code></pre></div>
</blockquote>
<h3 data-number="4.4.4" id="name_of-display_name_of-source_location_of"><span class="header-section-number">4.4.4</span> <code class="sourceCode cpp">name_of</code>, <code class="sourceCode cpp">display_name_of</code>, <code class="sourceCode cpp">source_location_of</code><a href="#name_of-display_name_of-source_location_of" class="self-link"></a></h3>
<blockquote>
<div class="sourceCode" id="cb45"><pre class="sourceCode cpp"><code class="sourceCode cpp"><span id="cb45-1"><a href="#cb45-1"></a><span class="kw">namespace</span> std<span class="op">::</span>meta <span class="op">{</span></span>
<span id="cb45-2"><a href="#cb45-2"></a>  <span class="kw">consteval</span> <span class="kw">auto</span> name_of<span class="op">(</span>info r<span class="op">)</span> <span class="op">-&gt;</span> string_view;</span>
<span id="cb45-3"><a href="#cb45-3"></a>  <span class="kw">consteval</span> <span class="kw">auto</span> qualified_name_of<span class="op">(</span>info r<span class="op">)</span> <span class="op">-&gt;</span> string_view;</span>
<span id="cb45-4"><a href="#cb45-4"></a>  <span class="kw">consteval</span> <span class="kw">auto</span> display_name_of<span class="op">(</span>info r<span class="op">)</span> <span class="op">-&gt;</span> string_view;</span>
<span id="cb45-5"><a href="#cb45-5"></a>  <span class="kw">consteval</span> <span class="kw">auto</span> source_location_of<span class="op">(</span>info r<span class="op">)</span> <span class="op">-&gt;</span> source_location;</span>
<span id="cb45-6"><a href="#cb45-6"></a><span class="op">}</span></span></code></pre></div>
</blockquote>
<p>Given a reflection <code class="sourceCode cpp">r</code> that designates a declared entity <code class="sourceCode cpp">X</code>, <code class="sourceCode cpp">name_of<span class="op">(</span>r<span class="op">)</span></code> and <code class="sourceCode cpp">qualified_name_of<span class="op">(</span>r<span class="op">)</span></code> return a <code class="sourceCode cpp">string_view</code> holding the unqualified and qualified name of <code class="sourceCode cpp">X</code>, respectively. For all other reflections, an empty <code class="sourceCode cpp">string_view</code> is produced. For template instances, the name does not include the template argument list. The contents of the <code class="sourceCode cpp">string_view</code> consist of characters of the basic source character set only (an implementation can map other characters using universal character names).</p>
<p>Given a reflection <code class="sourceCode cpp">r</code>, <code class="sourceCode cpp">display_name_of<span class="op">(</span>r<span class="op">)</span></code> returns a unspecified non-empty <code class="sourceCode cpp">string_view</code>. Implementations are encouraged to produce text that is helpful in identifying the reflected construct.</p>
<p>Given a reflection <code class="sourceCode cpp">r</code>, <code class="sourceCode cpp">source_location_of<span class="op">(</span>r<span class="op">)</span></code> returns an unspecified <code class="sourceCode cpp">source_location</code>. Implementations are encouraged to produce the correct source location of the item designated by the reflection.</p>
<h3 data-number="4.4.5" id="type_of-parent_of-dealias"><span class="header-section-number">4.4.5</span> <code class="sourceCode cpp">type_of</code>, <code class="sourceCode cpp">parent_of</code>, <code class="sourceCode cpp">dealias</code><a href="#type_of-parent_of-dealias" class="self-link"></a></h3>
<blockquote>
<div class="sourceCode" id="cb46"><pre class="sourceCode cpp"><code class="sourceCode cpp"><span id="cb46-1"><a href="#cb46-1"></a><span class="kw">namespace</span> std<span class="op">::</span>meta <span class="op">{</span></span>
<span id="cb46-2"><a href="#cb46-2"></a>  <span class="kw">consteval</span> <span class="kw">auto</span> type_of<span class="op">(</span>info r<span class="op">)</span> <span class="op">-&gt;</span> info;</span>
<span id="cb46-3"><a href="#cb46-3"></a>  <span class="kw">consteval</span> <span class="kw">auto</span> parent_of<span class="op">(</span>info r<span class="op">)</span> <span class="op">-&gt;</span> info;</span>
<span id="cb46-4"><a href="#cb46-4"></a>  <span class="kw">consteval</span> <span class="kw">auto</span> dealias<span class="op">(</span>info r<span class="op">)</span> <span class="op">-&gt;</span> info;</span>
<span id="cb46-5"><a href="#cb46-5"></a><span class="op">}</span></span></code></pre></div>
</blockquote>
<p>If <code class="sourceCode cpp">r</code> is a reflection designating a typed entity, <code class="sourceCode cpp">type_of<span class="op">(</span>r<span class="op">)</span></code> is a reflection designating its type. If <code class="sourceCode cpp">r</code> is already a type, <code class="sourceCode cpp">type_of<span class="op">(</span>r<span class="op">)</span></code> is not a constant expression. This can be used to implement the C <code class="sourceCode cpp"><span class="ex">typeof</span></code> feature (which works on both types and expressions and strips qualifiers):</p>
<blockquote>
<div class="sourceCode" id="cb47"><pre class="sourceCode cpp"><code class="sourceCode cpp"><span id="cb47-1"><a href="#cb47-1"></a><span class="kw">consteval</span> <span class="kw">auto</span> do_typeof<span class="op">(</span>std<span class="op">::</span>meta<span class="op">::</span>info r<span class="op">)</span> <span class="op">-&gt;</span> std<span class="op">::</span>meta<span class="op">::</span>info <span class="op">{</span></span>
<span id="cb47-2"><a href="#cb47-2"></a>  <span class="cf">return</span> remove_cvref<span class="op">(</span>is_type<span class="op">(</span>r<span class="op">)</span> <span class="op">?</span> r <span class="op">:</span> type_of<span class="op">(</span>r<span class="op">))</span>;</span>
<span id="cb47-3"><a href="#cb47-3"></a><span class="op">}</span></span>
<span id="cb47-4"><a href="#cb47-4"></a></span>
<span id="cb47-5"><a href="#cb47-5"></a><span class="pp">#define typeof</span><span class="op">(</span>e<span class="op">)</span><span class="pp"> </span><span class="op">[:</span><span class="pp"> </span>do_typeof<span class="op">(^</span>e<span class="op">)</span><span class="pp"> </span><span class="op">:]</span></span></code></pre></div>
</blockquote>
<p>If <code class="sourceCode cpp">r</code> designates a member of a class or namespace, <code class="sourceCode cpp">parent_of<span class="op">(</span>r<span class="op">)</span></code> is a reflection designating its immediately enclosing class or namespace.</p>
<p>If <code class="sourceCode cpp">r</code> designates an alias, <code class="sourceCode cpp">dealias<span class="op">(</span>r<span class="op">)</span></code> designates the underlying entity. Otherwise, <code class="sourceCode cpp">dealias<span class="op">(</span>r<span class="op">)</span></code> produces <code class="sourceCode cpp">r</code>. <code class="sourceCode cpp">dealias</code> is recursive - it strips all aliases:</p>
<blockquote>
<div class="sourceCode" id="cb48"><pre class="sourceCode cpp"><code class="sourceCode cpp"><span id="cb48-1"><a href="#cb48-1"></a><span class="kw">using</span> X <span class="op">=</span> <span class="dt">int</span>;</span>
<span id="cb48-2"><a href="#cb48-2"></a><span class="kw">using</span> Y <span class="op">=</span> X;</span>
<span id="cb48-3"><a href="#cb48-3"></a><span class="kw">static_assert</span><span class="op">(</span>dealias<span class="op">(^</span><span class="dt">int</span><span class="op">)</span> <span class="op">==</span> <span class="op">^</span><span class="dt">int</span><span class="op">)</span>;</span>
<span id="cb48-4"><a href="#cb48-4"></a><span class="kw">static_assert</span><span class="op">(</span>dealias<span class="op">(^</span>X<span class="op">)</span> <span class="op">==</span> <span class="op">^</span><span class="dt">int</span><span class="op">)</span>;</span>
<span id="cb48-5"><a href="#cb48-5"></a><span class="kw">static_assert</span><span class="op">(</span>dealias<span class="op">(^</span>Y<span class="op">)</span> <span class="op">==</span> <span class="op">^</span><span class="dt">int</span><span class="op">)</span>;</span></code></pre></div>
</blockquote>
<h3 data-number="4.4.6" id="template_of-template_arguments_of"><span class="header-section-number">4.4.6</span> <code class="sourceCode cpp">template_of</code>, <code class="sourceCode cpp">template_arguments_of</code><a href="#template_of-template_arguments_of" class="self-link"></a></h3>
<blockquote>
<div class="sourceCode" id="cb49"><pre class="sourceCode cpp"><code class="sourceCode cpp"><span id="cb49-1"><a href="#cb49-1"></a><span class="kw">namespace</span> std<span class="op">::</span>meta <span class="op">{</span></span>
<span id="cb49-2"><a href="#cb49-2"></a>  <span class="kw">consteval</span> <span class="kw">auto</span> template_of<span class="op">(</span>info r<span class="op">)</span> <span class="op">-&gt;</span> info;</span>
<span id="cb49-3"><a href="#cb49-3"></a>  <span class="kw">consteval</span> <span class="kw">auto</span> template_arguments_of<span class="op">(</span>info r<span class="op">)</span> <span class="op">-&gt;</span> vector<span class="op">&lt;</span>info<span class="op">&gt;</span>;</span>
<span id="cb49-4"><a href="#cb49-4"></a><span class="op">}</span></span></code></pre></div>
</blockquote>
<p>If <code class="sourceCode cpp">r</code> is a reflection designated a type that is a specialization of some template, then <code class="sourceCode cpp">template_of<span class="op">(</span>r<span class="op">)</span></code> is a reflection of that template and <code class="sourceCode cpp">template_arguments_of<span class="op">(</span>r<span class="op">)</span></code> is a vector of the reflections of the template arguments. In other words, the preconditions on both is that <code class="sourceCode cpp">has_template_arguments<span class="op">(</span>r<span class="op">)</span></code> is <code class="sourceCode cpp"><span class="kw">true</span></code>.</p>
<p>For example:</p>
<blockquote>
<div class="sourceCode" id="cb50"><pre class="sourceCode cpp"><code class="sourceCode cpp"><span id="cb50-1"><a href="#cb50-1"></a>std<span class="op">::</span>vector<span class="op">&lt;</span><span class="dt">int</span><span class="op">&gt;</span> v <span class="op">=</span> <span class="op">{</span><span class="dv">1</span>, <span class="dv">2</span>, <span class="dv">3</span><span class="op">}</span>;</span>
<span id="cb50-2"><a href="#cb50-2"></a><span class="kw">static_assert</span><span class="op">(</span>template_of<span class="op">(</span>type_of<span class="op">(^</span>v<span class="op">))</span> <span class="op">==</span> <span class="op">^</span>std<span class="op">::</span>vector<span class="op">)</span>;</span>
<span id="cb50-3"><a href="#cb50-3"></a><span class="kw">static_assert</span><span class="op">(</span>template_arguments_of<span class="op">(</span>type_of<span class="op">(^</span>v<span class="op">))[</span><span class="dv">0</span><span class="op">]</span> <span class="op">==</span> <span class="op">^</span><span class="dt">int</span><span class="op">)</span>;</span></code></pre></div>
</blockquote>
<h3 data-number="4.4.7" id="members_of-static_data_members_of-nonstatic_data_members_of-bases_of-enumerators_of-subobjects_of"><span class="header-section-number">4.4.7</span> <code class="sourceCode cpp">members_of</code>, <code class="sourceCode cpp">static_data_members_of</code>, <code class="sourceCode cpp">nonstatic_data_members_of</code>, <code class="sourceCode cpp">bases_of</code>, <code class="sourceCode cpp">enumerators_of</code>, <code class="sourceCode cpp">subobjects_of</code><a href="#members_of-static_data_members_of-nonstatic_data_members_of-bases_of-enumerators_of-subobjects_of" class="self-link"></a></h3>
<blockquote>
<div class="sourceCode" id="cb51"><pre class="sourceCode cpp"><code class="sourceCode cpp"><span id="cb51-1"><a href="#cb51-1"></a><span class="kw">namespace</span> std<span class="op">::</span>meta <span class="op">{</span></span>
<span id="cb51-2"><a href="#cb51-2"></a>  <span class="kw">template</span><span class="op">&lt;</span><span class="kw">typename</span> <span class="op">...</span>Fs<span class="op">&gt;</span></span>
<span id="cb51-3"><a href="#cb51-3"></a>    <span class="kw">consteval</span> <span class="kw">auto</span> members_of<span class="op">(</span>info class_type, Fs <span class="op">...</span>filters<span class="op">)</span> <span class="op">-&gt;</span> vector<span class="op">&lt;</span>info<span class="op">&gt;</span>;</span>
<span id="cb51-4"><a href="#cb51-4"></a></span>
<span id="cb51-5"><a href="#cb51-5"></a>  <span class="kw">template</span><span class="op">&lt;</span><span class="kw">typename</span> <span class="op">...</span>Fs<span class="op">&gt;</span></span>
<span id="cb51-6"><a href="#cb51-6"></a>    <span class="kw">consteval</span> <span class="kw">auto</span> bases_of<span class="op">(</span>info class_type, Fs <span class="op">...</span>filters<span class="op">)</span> <span class="op">-&gt;</span> vector<span class="op">&lt;</span>info<span class="op">&gt;</span>;</span>
<span id="cb51-7"><a href="#cb51-7"></a></span>
<span id="cb51-8"><a href="#cb51-8"></a>  <span class="kw">consteval</span> <span class="kw">auto</span> static_data_members_of<span class="op">(</span>info class_type<span class="op">)</span> <span class="op">-&gt;</span> vector<span class="op">&lt;</span>info<span class="op">&gt;</span> <span class="op">{</span></span>
<span id="cb51-9"><a href="#cb51-9"></a>    <span class="cf">return</span> members_of<span class="op">(</span>class_type, is_variable<span class="op">)</span>;</span>
<span id="cb51-10"><a href="#cb51-10"></a>  <span class="op">}</span></span>
<span id="cb51-11"><a href="#cb51-11"></a></span>
<span id="cb51-12"><a href="#cb51-12"></a>  <span class="kw">consteval</span> <span class="kw">auto</span> nonstatic_data_members_of<span class="op">(</span>info class_type<span class="op">)</span> <span class="op">-&gt;</span> vector<span class="op">&lt;</span>info<span class="op">&gt;</span> <span class="op">{</span></span>
<span id="cb51-13"><a href="#cb51-13"></a>    <span class="cf">return</span> members_of<span class="op">(</span>class_type, is_nonstatic_data_member<span class="op">)</span>;</span>
<span id="cb51-14"><a href="#cb51-14"></a>  <span class="op">}</span></span>
<span id="cb51-15"><a href="#cb51-15"></a></span>
<span id="cb51-16"><a href="#cb51-16"></a>  <span class="kw">consteval</span> <span class="kw">auto</span> subobjects_of<span class="op">(</span>info class_type<span class="op">)</span> <span class="op">-&gt;</span> vector<span class="op">&lt;</span>info<span class="op">&gt;</span> <span class="op">{</span></span>
<span id="cb51-17"><a href="#cb51-17"></a>    <span class="kw">auto</span> subobjects <span class="op">=</span> bases_of<span class="op">(</span>class_type<span class="op">)</span>;</span>
<span id="cb51-18"><a href="#cb51-18"></a>    subobjects<span class="op">.</span>append_range<span class="op">(</span>nonstatic_data_members_of<span class="op">(</span>class_type<span class="op">))</span>;</span>
<span id="cb51-19"><a href="#cb51-19"></a>    <span class="cf">return</span> subobjects;</span>
<span id="cb51-20"><a href="#cb51-20"></a>  <span class="op">}</span></span>
<span id="cb51-21"><a href="#cb51-21"></a></span>
<span id="cb51-22"><a href="#cb51-22"></a>  <span class="kw">consteval</span> <span class="kw">auto</span> enumerators_of<span class="op">(</span>info enum_type<span class="op">)</span> <span class="op">-&gt;</span> vector<span class="op">&lt;</span>info<span class="op">&gt;</span>;</span>
<span id="cb51-23"><a href="#cb51-23"></a><span class="op">}</span></span></code></pre></div>
</blockquote>
<p>The template <code class="sourceCode cpp">members_of</code> returns a vector of reflections representing the direct members of the class type represented by its first argument. Any nonstatic data members appear in declaration order within that vector. Anonymous unions appear as a nonstatic data member of corresponding union type. If any <code class="sourceCode cpp">Filters<span class="op">...</span></code> argument is specified, a member is dropped from the result if any filter applied to that members reflection returns <code class="sourceCode cpp"><span class="kw">false</span></code>. E.g., <code class="sourceCode cpp">members_of<span class="op">(^</span>C, std<span class="op">::</span>meta<span class="op">::</span>is_type<span class="op">)</span></code> will only return types nested in the definition of <code class="sourceCode cpp">C</code> and <code class="sourceCode cpp">members_of<span class="op">(^</span>C, std<span class="op">::</span>meta<span class="op">::</span>is_type, std<span class="op">::</span>meta<span class="op">::</span>is_variable<span class="op">)</span></code> will return an empty vector since a member cannot be both a type and a variable.</p>
<p>The template <code class="sourceCode cpp">bases_of</code> returns the direct base classes of the class type represented by its first argument, in declaration order.</p>
<p><code class="sourceCode cpp">enumerators_of</code> returns the enumerator constants of the indicated enumeration type in declaration order.</p>
<h3 data-number="4.4.8" id="substitute"><span class="header-section-number">4.4.8</span> <code class="sourceCode cpp">substitute</code><a href="#substitute" class="self-link"></a></h3>
<blockquote>
<div class="sourceCode" id="cb52"><pre class="sourceCode cpp"><code class="sourceCode cpp"><span id="cb52-1"><a href="#cb52-1"></a><span class="kw">namespace</span> std<span class="op">::</span>meta <span class="op">{</span></span>
<span id="cb52-2"><a href="#cb52-2"></a>  <span class="kw">consteval</span> <span class="kw">auto</span> substitute<span class="op">(</span>info templ, span<span class="op">&lt;</span>info <span class="kw">const</span><span class="op">&gt;</span> args<span class="op">)</span> <span class="op">-&gt;</span> info;</span>
<span id="cb52-3"><a href="#cb52-3"></a><span class="op">}</span></span></code></pre></div>
</blockquote>
<p>Given a reflection for a template and reflections for template arguments that match that template, <code class="sourceCode cpp">substitute</code> returns a reflection for the entity obtained by substituting the given arguments in the template. If the template is a concept template, the result is a reflection of a constant of type <code class="sourceCode cpp"><span class="dt">bool</span></code>.</p>
<p>For example:</p>
<blockquote>
<div class="sourceCode" id="cb53"><pre class="sourceCode cpp"><code class="sourceCode cpp"><span id="cb53-1"><a href="#cb53-1"></a><span class="kw">constexpr</span> <span class="kw">auto</span> r <span class="op">=</span> substitute<span class="op">(^</span>std<span class="op">::</span>vector, std<span class="op">::</span>vector<span class="op">{^</span><span class="dt">int</span><span class="op">})</span>;</span>
<span id="cb53-2"><a href="#cb53-2"></a><span class="kw">using</span> T <span class="op">=</span> <span class="op">[:</span>r<span class="op">:]</span>; <span class="co">// Ok, T is std::vector&lt;int&gt;</span></span></code></pre></div>
</blockquote>
<p>This process might kick off instantiations outside the immediate context, which can lead to the program being ill-formed.</p>
<p>Note that the template is only substituted, not instantiated. For example:</p>
<blockquote>
<div class="sourceCode" id="cb54"><pre class="sourceCode cpp"><code class="sourceCode cpp"><span id="cb54-1"><a href="#cb54-1"></a><span class="kw">template</span><span class="op">&lt;</span><span class="kw">typename</span> T<span class="op">&gt;</span> <span class="kw">struct</span> S <span class="op">{</span> <span class="kw">typename</span> T<span class="op">::</span>X x; <span class="op">}</span>;</span>
<span id="cb54-2"><a href="#cb54-2"></a></span>
<span id="cb54-3"><a href="#cb54-3"></a><span class="kw">constexpr</span> <span class="kw">auto</span> r <span class="op">=</span> substitute<span class="op">(^</span>S, std<span class="op">::</span>vector<span class="op">{^</span><span class="dt">int</span><span class="op">})</span>;  <span class="co">// Okay.</span></span>
<span id="cb54-4"><a href="#cb54-4"></a><span class="kw">typename</span><span class="op">[:</span>r<span class="op">:]</span> si;  <span class="co">// Error: T::X is invalid for T = int.</span></span></code></pre></div>
</blockquote>
<h3 data-number="4.4.9" id="value_oft"><span class="header-section-number">4.4.9</span> <code class="sourceCode cpp">value_of<span class="op">&lt;</span>T<span class="op">&gt;</span></code><a href="#value_oft" class="self-link"></a></h3>
<blockquote>
<div class="sourceCode" id="cb55"><pre class="sourceCode cpp"><code class="sourceCode cpp"><span id="cb55-1"><a href="#cb55-1"></a><span class="kw">namespace</span> std<span class="op">::</span>meta <span class="op">{</span></span>
<span id="cb55-2"><a href="#cb55-2"></a>  <span class="kw">template</span><span class="op">&lt;</span><span class="kw">typename</span> T<span class="op">&gt;</span> <span class="kw">consteval</span> <span class="kw">auto</span> value_of<span class="op">(</span>info<span class="op">)</span> <span class="op">-&gt;</span> T;</span>
<span id="cb55-3"><a href="#cb55-3"></a><span class="op">}</span></span></code></pre></div>
</blockquote>
<p>If <code class="sourceCode cpp">r</code> is a reflection for a constant-expression or a constant-valued entity of type <code class="sourceCode cpp">T</code>, <code class="sourceCode cpp">value_of<span class="op">&lt;</span>T<span class="op">&gt;(</span>r<span class="op">)</span></code> evaluates to that constant value.</p>
<p>If <code class="sourceCode cpp">r</code> is a reflection for a variable of non-reference type <code class="sourceCode cpp">T</code>, <code class="sourceCode cpp">value_of<span class="op">&lt;</span>T<span class="op">&amp;&gt;(</span>r<span class="op">)</span></code> and <code class="sourceCode cpp">value_of<span class="op">&lt;</span>T <span class="kw">const</span><span class="op">&amp;&gt;(</span>r<span class="op">)</span></code> are lvalues referring to that variable. If the variable is usable in constant expressions [expr.const], <code class="sourceCode cpp">value_of<span class="op">&lt;</span>T<span class="op">&gt;(</span>r<span class="op">)</span></code> evaluates to its value.</p>
<p>If <code class="sourceCode cpp">r</code> is a reflection for a variable of reference type <code class="sourceCode cpp">T</code> usable in constant-expressions, <code class="sourceCode cpp">value_of<span class="op">&lt;</span>T<span class="op">&gt;(</span>r<span class="op">)</span></code> evaluates to that reference.</p>
<p>If <code class="sourceCode cpp">r</code> is a reflection of an enumerator constant of type <code class="sourceCode cpp">E</code>, <code class="sourceCode cpp">value_of<span class="op">&lt;</span>E<span class="op">&gt;(</span>r<span class="op">)</span></code> evaluates to the value of that enumerator.</p>
<p>If <code class="sourceCode cpp">r</code> is a reflection of a non-bit-field non-reference non-static member of type <code class="sourceCode cpp">M</code> in a class <code class="sourceCode cpp">C</code>, <code class="sourceCode cpp">value_of<span class="op">&lt;</span>M C<span class="op">::*&gt;(</span>r<span class="op">)</span></code> is the pointer-to-member value for that nonstatic member.</p>
<p>For other reflection values <code class="sourceCode cpp">r</code>, <code class="sourceCode cpp">value_of<span class="op">&lt;</span>T<span class="op">&gt;(</span>r<span class="op">)</span></code> is ill-formed.</p>
<p>The function template <code class="sourceCode cpp">value_of</code> may feel similar to splicers, but unlike splicers it does not require its operand to be a constant-expression itself. Also unlike splicers, it requires knowledge of the type associated with the entity reflected by its operand.</p>
<h3 data-number="4.4.10" id="test_type-test_types"><span class="header-section-number">4.4.10</span> <code class="sourceCode cpp">test_type</code>, <code class="sourceCode cpp">test_types</code><a href="#test_type-test_types" class="self-link"></a></h3>
<blockquote>
<div class="sourceCode" id="cb56"><pre class="sourceCode cpp"><code class="sourceCode cpp"><span id="cb56-1"><a href="#cb56-1"></a><span class="kw">namespace</span> std<span class="op">::</span>meta <span class="op">{</span></span>
<span id="cb56-2"><a href="#cb56-2"></a>  <span class="kw">consteval</span> <span class="kw">auto</span> test_type<span class="op">(</span>info templ, info type<span class="op">)</span> <span class="op">-&gt;</span> <span class="dt">bool</span> <span class="op">{</span></span>
<span id="cb56-3"><a href="#cb56-3"></a>    <span class="cf">return</span> test_types<span class="op">(</span>templ, <span class="op">{</span>type<span class="op">})</span>;</span>
<span id="cb56-4"><a href="#cb56-4"></a>  <span class="op">}</span></span>
<span id="cb56-5"><a href="#cb56-5"></a></span>
<span id="cb56-6"><a href="#cb56-6"></a>  <span class="kw">consteval</span> <span class="kw">auto</span> test_types<span class="op">(</span>info templ, span<span class="op">&lt;</span>info <span class="kw">const</span><span class="op">&gt;</span> types<span class="op">)</span> <span class="op">-&gt;</span> <span class="dt">bool</span> <span class="op">{</span></span>
<span id="cb56-7"><a href="#cb56-7"></a>    <span class="cf">return</span> value_of<span class="op">&lt;</span><span class="dt">bool</span><span class="op">&gt;(</span>substitute<span class="op">(</span>templ, types<span class="op">))</span>;</span>
<span id="cb56-8"><a href="#cb56-8"></a>  <span class="op">}</span></span>
<span id="cb56-9"><a href="#cb56-9"></a><span class="op">}</span></span></code></pre></div>
</blockquote>
<p>This utility translates existing metaprogramming predicates (expressed as constexpr variable templates or concept templates) to the reflection domain. For example:</p>
<blockquote>
<div class="sourceCode" id="cb57"><pre class="sourceCode cpp"><code class="sourceCode cpp"><span id="cb57-1"><a href="#cb57-1"></a><span class="kw">struct</span> S <span class="op">{}</span>;</span>
<span id="cb57-2"><a href="#cb57-2"></a><span class="kw">static_assert</span><span class="op">(</span>test_type<span class="op">(^</span>std<span class="op">::</span>is_class_v, <span class="op">^</span>S<span class="op">))</span>;</span></code></pre></div>
</blockquote>
<p>An implementation is permitted to recognize standard predicate templates and implement <code class="sourceCode cpp">test_type</code> without actually instantiating the predicate template. In fact, that is recommended practice.</p>
<h3 data-number="4.4.11" id="reflect_value"><span class="header-section-number">4.4.11</span> <code class="sourceCode cpp">reflect_value</code><a href="#reflect_value" class="self-link"></a></h3>
<blockquote>
<div class="sourceCode" id="cb58"><pre class="sourceCode cpp"><code class="sourceCode cpp"><span id="cb58-1"><a href="#cb58-1"></a><span class="kw">namespace</span> std<span class="op">::</span>meta <span class="op">{</span></span>
<span id="cb58-2"><a href="#cb58-2"></a>  <span class="kw">template</span><span class="op">&lt;</span><span class="kw">typename</span> T<span class="op">&gt;</span> <span class="kw">consteval</span> <span class="kw">auto</span> reflect_value<span class="op">(</span>T value<span class="op">)</span> <span class="op">-&gt;</span> info;</span>
<span id="cb58-3"><a href="#cb58-3"></a><span class="op">}</span></span></code></pre></div>
</blockquote>
<p>This metafunction produces a reflection representing the constant value of the operand.</p>
<h3 data-number="4.4.12" id="data_member_spec-define_class"><span class="header-section-number">4.4.12</span> <code class="sourceCode cpp">data_member_spec</code>, <code class="sourceCode cpp">define_class</code><a href="#data_member_spec-define_class" class="self-link"></a></h3>
<blockquote>
<div class="sourceCode" id="cb59"><pre class="sourceCode cpp"><code class="sourceCode cpp"><span id="cb59-1"><a href="#cb59-1"></a><span class="kw">namespace</span> std<span class="op">::</span>meta <span class="op">{</span></span>
<span id="cb59-2"><a href="#cb59-2"></a>  <span class="kw">struct</span> data_member_options_t <span class="op">{</span></span>
<span id="cb59-3"><a href="#cb59-3"></a>    optional<span class="op">&lt;</span>string_view<span class="op">&gt;</span> name;</span>
<span id="cb59-4"><a href="#cb59-4"></a>    <span class="dt">bool</span> is_static <span class="op">=</span> <span class="kw">false</span>;</span>
<span id="cb59-5"><a href="#cb59-5"></a>    optional<span class="op">&lt;</span><span class="dt">int</span><span class="op">&gt;</span> alignment;</span>
<span id="cb59-6"><a href="#cb59-6"></a>    optional<span class="op">&lt;</span><span class="dt">int</span><span class="op">&gt;</span> width;</span>
<span id="cb59-7"><a href="#cb59-7"></a>  <span class="op">}</span>;</span>
<span id="cb59-8"><a href="#cb59-8"></a>  <span class="kw">consteval</span> <span class="kw">auto</span> data_member_spec<span class="op">(</span>info type,</span>
<span id="cb59-9"><a href="#cb59-9"></a>                                  data_member_options_t options <span class="op">=</span> <span class="op">{})</span> <span class="op">-&gt;</span> info;</span>
<span id="cb59-10"><a href="#cb59-10"></a>  <span class="kw">consteval</span> <span class="kw">auto</span> define_class<span class="op">(</span>info class_type, span<span class="op">&lt;</span>info <span class="kw">const</span><span class="op">&gt;)</span> <span class="op">-&gt;</span> info;</span>
<span id="cb59-11"><a href="#cb59-11"></a><span class="op">}</span></span></code></pre></div>
</blockquote>
<p><code class="sourceCode cpp">data_member_spec</code> returns a reflection of a description of a data member of given type. Optional alignment, bit-field-width, static-ness, and name can be provided as well. If no <code class="sourceCode cpp">name</code> is provided, the name of the data member is unspecified. If <code class="sourceCode cpp">is_static</code> is <code class="sourceCode cpp"><span class="kw">true</span></code>, the data member is declared <code class="sourceCode cpp"><span class="kw">static</span></code>.</p>
<p><code class="sourceCode cpp">define_class</code> takes the reflection of an incomplete class/struct/union type and a range of reflections of data member descriptions and it completes the given class type with data members as described (in the given order). The given reflection is returned. For now, only data member reflections are supported (via <code class="sourceCode cpp">data_member_spec</code>) but the API takes in a range of <code class="sourceCode cpp">info</code> anticipating expanding this in the near future.</p>
<p>For example:</p>
<blockquote>
<div class="sourceCode" id="cb60"><pre class="sourceCode cpp"><code class="sourceCode cpp"><span id="cb60-1"><a href="#cb60-1"></a><span class="kw">union</span> U;</span>
<span id="cb60-2"><a href="#cb60-2"></a><span class="kw">static_assert</span><span class="op">(</span>is_type<span class="op">(</span>define_class<span class="op">(^</span>U, <span class="op">{</span></span>
<span id="cb60-3"><a href="#cb60-3"></a>  data_member_spec<span class="op">(^</span><span class="dt">int</span><span class="op">)</span>,</span>
<span id="cb60-4"><a href="#cb60-4"></a>  data_member_spec<span class="op">(^</span><span class="dt">char</span><span class="op">)</span>,</span>
<span id="cb60-5"><a href="#cb60-5"></a>  data_member_spec<span class="op">(^</span><span class="dt">double</span><span class="op">)</span>,</span>
<span id="cb60-6"><a href="#cb60-6"></a><span class="op">})))</span>;</span>
<span id="cb60-7"><a href="#cb60-7"></a></span>
<span id="cb60-8"><a href="#cb60-8"></a><span class="co">// U is now defined to the equivalent of</span></span>
<span id="cb60-9"><a href="#cb60-9"></a><span class="co">// union U {</span></span>
<span id="cb60-10"><a href="#cb60-10"></a><span class="co">//   int <em>_0</em>;</span></span>
<span id="cb60-11"><a href="#cb60-11"></a><span class="co">//   char <em>_1</em>;</span></span>
<span id="cb60-12"><a href="#cb60-12"></a><span class="co">//   double <em>_2</em>;</span></span>
<span id="cb60-13"><a href="#cb60-13"></a><span class="co">// };</span></span>
<span id="cb60-14"><a href="#cb60-14"></a></span>
<span id="cb60-15"><a href="#cb60-15"></a><span class="kw">template</span><span class="op">&lt;</span><span class="kw">typename</span> T<span class="op">&gt;</span> <span class="kw">struct</span> S;</span>
<span id="cb60-16"><a href="#cb60-16"></a><span class="kw">constexpr</span> <span class="kw">auto</span> U <span class="op">=</span> define_class<span class="op">(^</span>S<span class="op">&lt;</span><span class="dt">int</span><span class="op">&gt;</span>, <span class="op">{</span></span>
<span id="cb60-17"><a href="#cb60-17"></a>  data_member_spec<span class="op">(^</span><span class="dt">int</span>, <span class="op">{.</span>name<span class="op">=</span><span class="st">&quot;i&quot;</span>, <span class="op">.</span>align<span class="op">=</span><span class="dv">64</span><span class="op">})</span>,</span>
<span id="cb60-18"><a href="#cb60-18"></a>  data_member_spec<span class="op">(^</span><span class="dt">int</span>, <span class="op">{.</span>name<span class="op">=</span><span class="st">&quot;j&quot;</span>, <span class="op">.</span>align<span class="op">=</span><span class="dv">64</span><span class="op">})</span>,</span>
<span id="cb60-19"><a href="#cb60-19"></a><span class="op">})</span>;</span>
<span id="cb60-20"><a href="#cb60-20"></a></span>
<span id="cb60-21"><a href="#cb60-21"></a><span class="co">// S&lt;int&gt; is now defined to the equivalent of</span></span>
<span id="cb60-22"><a href="#cb60-22"></a><span class="co">// template&lt;&gt; struct S&lt;int&gt; {</span></span>
<span id="cb60-23"><a href="#cb60-23"></a><span class="co">//   alignas(64) int i;</span></span>
<span id="cb60-24"><a href="#cb60-24"></a><span class="co">//   alignas(64) int j;</span></span>
<span id="cb60-25"><a href="#cb60-25"></a><span class="co">// };</span></span></code></pre></div>
</blockquote>
<p>When defining a <code class="sourceCode cpp"><span class="kw">union</span></code>, if one of the alternatives has a non-trivial destructor, the defined union will <em>still</em> have a destructor provided - that simply does nothing. This allows implementing <a href="#a-simple-variant-type">variant</a> without having to further extend support in <code class="sourceCode cpp">define_class</code> for member functions.</p>
<h3 data-number="4.4.13" id="data-layout-reflection"><span class="header-section-number">4.4.13</span> Data Layout Reflection<a href="#data-layout-reflection" class="self-link"></a></h3>
<blockquote>
<div class="sourceCode" id="cb61"><pre class="sourceCode cpp"><code class="sourceCode cpp"><span id="cb61-1"><a href="#cb61-1"></a><span class="kw">namespace</span> std<span class="op">::</span>meta <span class="op">{</span></span>
<span id="cb61-2"><a href="#cb61-2"></a>  <span class="kw">consteval</span> <span class="kw">auto</span> offset_of<span class="op">(</span>info entity<span class="op">)</span> <span class="op">-&gt;</span> <span class="dt">size_t</span>;</span>
<span id="cb61-3"><a href="#cb61-3"></a>  <span class="kw">consteval</span> <span class="kw">auto</span> size_of<span class="op">(</span>info entity<span class="op">)</span> <span class="op">-&gt;</span> <span class="dt">size_t</span>;</span>
<span id="cb61-4"><a href="#cb61-4"></a></span>
<span id="cb61-5"><a href="#cb61-5"></a>  <span class="kw">consteval</span> <span class="kw">auto</span> bit_offset_of<span class="op">(</span>info entity<span class="op">)</span> <span class="op">-&gt;</span> <span class="dt">size_t</span>;</span>
<span id="cb61-6"><a href="#cb61-6"></a>  <span class="kw">consteval</span> <span class="kw">auto</span> bit_size_of<span class="op">(</span>info entity<span class="op">)</span> <span class="op">-&gt;</span> <span class="dt">size_t</span>;</span>
<span id="cb61-7"><a href="#cb61-7"></a></span>
<span id="cb61-8"><a href="#cb61-8"></a>  <span class="kw">consteval</span> <span class="kw">auto</span> alignment_of<span class="op">(</span>info entity<span class="op">)</span> <span class="op">-&gt;</span> <span class="dt">size_t</span>;</span>
<span id="cb61-9"><a href="#cb61-9"></a><span class="op">}</span></span></code></pre></div>
</blockquote>
<h3 data-number="4.4.14" id="other-type-traits"><span class="header-section-number">4.4.14</span> Other Type Traits<a href="#other-type-traits" class="self-link"></a></h3>
<p>There is a question of whether all the type traits should be provided in <code class="sourceCode cpp">std<span class="op">::</span>meta</code>. For instance, a few examples in this paper use <code class="sourceCode cpp">std<span class="op">::</span>meta<span class="op">::</span>remove_cvref<span class="op">(</span>t<span class="op">)</span></code> as if that exists. Technically, the functionality isn’t strictly necessary - since it can be provided indirectly:</p>
<table>
<thead>
<tr class="header">
<th><div style="text-align:center">
<strong>Direct</strong>
</div></th>
<th><div style="text-align:center">
<strong>Indirect</strong>
</div></th>
</tr>
</thead>
<tbody>
<tr class="odd">
<td><div class="sourceCode" id="cb62"><pre class="sourceCode cpp"><code class="sourceCode cpp"><span id="cb62-1"><a href="#cb62-1"></a>std<span class="op">::</span>meta<span class="op">::</span>remove_cvref<span class="op">(</span>type<span class="op">)</span></span></code></pre></div></td>
<td><div class="sourceCode" id="cb63"><pre class="sourceCode cpp"><code class="sourceCode cpp"><span id="cb63-1"><a href="#cb63-1"></a>std<span class="op">::</span>meta<span class="op">::</span>substitute<span class="op">(^</span>std<span class="op">::</span>remove_cvref_t, <span class="op">{</span>type<span class="op">})</span></span></code></pre></div></td>
</tr>
<tr class="even">
<td><div class="sourceCode" id="cb64"><pre class="sourceCode cpp"><code class="sourceCode cpp"><span id="cb64-1"><a href="#cb64-1"></a>std<span class="op">::</span>meta<span class="op">::</span>is_const<span class="op">(</span>type<span class="op">)</span></span></code></pre></div></td>
<td><div class="sourceCode" id="cb65"><pre class="sourceCode cpp"><code class="sourceCode cpp"><span id="cb65-1"><a href="#cb65-1"></a>std<span class="op">::</span>meta<span class="op">::</span>value_of<span class="op">&lt;</span><span class="dt">bool</span><span class="op">&gt;(</span>std<span class="op">::</span>meta<span class="op">::</span>substitute<span class="op">(^</span>std<span class="op">::</span>is_const_v, <span class="op">{</span>type<span class="op">}))</span></span>
<span id="cb65-2"><a href="#cb65-2"></a>std<span class="op">::</span>meta<span class="op">::</span>test_type<span class="op">(^</span>std<span class="op">::</span>is_const_v, type<span class="op">)</span></span></code></pre></div></td>
</tr>
</tbody>
</table>
<p>Having <code class="sourceCode cpp">std<span class="op">::</span>meta<span class="op">::</span>meow</code> for every trait <code class="sourceCode cpp">std<span class="op">::</span>meow</code> is more straightforward and will likely be faster to compile, though means we will have a much larger library API. There are quite a few traits in <span>21 <a href="https://wg21.link/meta">[meta]</a></span> - but it should be easy enough to specify all of them. So we’re doing it.</p>
<h1 data-number="5" style="border-bottom:1px solid #cccccc" id="proposed-wording"><span class="header-section-number">5</span> Proposed Wording<a href="#proposed-wording" class="self-link"></a></h1>
<h2 data-number="5.1" id="language"><span class="header-section-number">5.1</span> Language<a href="#language" class="self-link"></a></h2>
<h3 data-number="5.1.1" id="lex.phases-phases-of-translation"><span class="header-section-number">5.1.1</span> [lex.phases] Phases of translation<a href="#lex.phases-phases-of-translation" class="self-link"></a></h3>
<p>Modify the wording for phases 7-8 of <span>5.2 <a href="https://wg21.link/lex.phases">[lex.phases]</a></span> as follows:</p>
<blockquote>
<p><span class="marginalizedparent"><a class="marginalized" href="#pnum_1" id="pnum_1">7</a></span> Whitespace characters separating tokens are no longer significant. Each preprocessing token is converted into a token (5.6). The resulting tokens constitute a translation unit and are syntactically and semantically analyzed and translated. <span class="addu">Plainly constant-evaluated expressions ([expr.const]) appearing outside template declarations are evaluated in lexical order.</span> […]</p>
<p><span class="marginalizedparent"><a class="marginalized" href="#pnum_2" id="pnum_2">8</a></span> […] All the required instantiations are performed to produce instantiation units. <span class="addu">Plainly constant-evaluated expressions ([expr.const]) appearing in those instantiation units are evaluated in lexical order as part of the instantion process.</span> […]</p>
</blockquote>
<h3 data-number="5.1.2" id="lex.pptoken-preprocessing-tokens"><span class="header-section-number">5.1.2</span> [lex.pptoken] Preprocessing tokens<a href="#lex.pptoken-preprocessing-tokens" class="self-link"></a></h3>
<p>Add a bullet after <span>5.4 <a href="https://wg21.link/lex.pptoken">[lex.pptoken]</a></span> bullet (3.2):</p>
<blockquote>
<p>…</p>
<p>— Otherwise, if the next three characters are <code class="sourceCode cpp"><span class="op">&lt;::</span></code> and the subsequent character is neither <code class="sourceCode cpp"><span class="op">:</span></code> nor <code class="sourceCode cpp"><span class="op">&gt;</span></code>, the <code class="sourceCode cpp"><span class="op">&lt;</span></code> is treated as a preprocessing token by itself and not as the first character of the alternative token <code class="sourceCode cpp"><span class="op">&lt;:</span></code>.</p>
<div class="addu">
<p>— Otherwise, if the next three characters are <code class="sourceCode cpp"><span class="op">[::</span></code> and the subsequent character is not <code class="sourceCode cpp"><span class="op">:</span></code>, the <code class="sourceCode cpp"><span class="op">[</span></code> is treated as a preprocessing token by itself and not as the first character of the preprocessing token <code class="sourceCode cpp"><span class="op">[:</span></code>.</p>
</div>
<p>…</p>
</blockquote>
<h3 data-number="5.1.3" id="lex.operators-operators-and-punctuators"><span class="header-section-number">5.1.3</span> [lex.operators] Operators and punctuators<a href="#lex.operators-operators-and-punctuators" class="self-link"></a></h3>
<p>Change the grammar for <code class="sourceCode cpp"><em>operator-or-punctuator</em></code> in paragraph 1 of <span>5.12 <a href="https://wg21.link/lex.operators">[lex.operators]</a></span> to include splicer delimiters:</p>
<blockquote>
<div class="sourceCode" id="cb66"><pre class="sourceCode default"><code class="sourceCode default"><span id="cb66-1"><a href="#cb66-1"></a>  <em>operator-or-punctuator</em>: <em>one of</em></span>
<span id="cb66-2"><a href="#cb66-2"></a>         {        }        [        ]        (        )        <span class="addu"><code class="sourceCode cpp"><span class="op">[:</span>        <span class="op">:]</span></code></span></span>
<span id="cb66-3"><a href="#cb66-3"></a>         &lt;:       :&gt;       &lt;%       %&gt;       ;        :        ...</span>
<span id="cb66-4"><a href="#cb66-4"></a>         ?        ::       .       .*        -&gt;       -&gt;*      ~</span>
<span id="cb66-5"><a href="#cb66-5"></a>         !        +        -        *        /        %        ^        &amp;        |</span>
<span id="cb66-6"><a href="#cb66-6"></a>         =        +=       -=       *=       /=       %=       ^=       &amp;=       |=</span>
<span id="cb66-7"><a href="#cb66-7"></a>         ==       !=       &lt;        &gt;        &lt;=       &gt;=       &lt;=&gt;      &amp;&amp;       ||</span>
<span id="cb66-8"><a href="#cb66-8"></a>         &lt;&lt;       &gt;&gt;       &lt;&lt;=      &gt;&gt;=      ++       --       ,</span>
<span id="cb66-9"><a href="#cb66-9"></a>         and      or       xor      not      bitand   bitor    compl</span>
<span id="cb66-10"><a href="#cb66-10"></a>         and_eq   or_eq    xor_eq   not_eq</span></code></pre></div>
</blockquote>
<h3 data-number="5.1.4" id="basic.types.general"><span class="header-section-number">5.1.4</span> [basic.types.general]<a href="#basic.types.general" class="self-link"></a></h3>
<p>Change the first sentence in paragraph 9 of <span>6.8.1 <a href="https://wg21.link/basic.types.general">[basic.types.general]</a></span> as follows:</p>
<blockquote>
<p><span class="marginalizedparent"><a class="marginalized" href="#pnum_3" id="pnum_3">9</a></span> Arithmetic types (6.8.2), enumeration types, pointer types, pointer-to-member types (6.8.4),<span class="addu"><code class="sourceCode cpp">std<span class="op">::</span>meta<span class="op">::</span>info</code>,</span> <code class="sourceCode cpp">std<span class="op">::</span>nullptr_t</code>, and cv-qualified (6.8.5) versions of these types are collectively called scalar types.</p>
</blockquote>
<p>Add a new paragraph at the end of <span>6.8.1 <a href="https://wg21.link/basic.types.general">[basic.types.general]</a></span> as follows:</p>
<blockquote>
<div class="addu">
<p><span class="marginalizedparent"><a class="marginalized" href="#pnum_4" id="pnum_4">*</a></span> A <em>consteval-only type</em> is one of the following:</p>
<ul>
<li><code class="sourceCode cpp">std<span class="op">::</span>meta<span class="op">::</span>info</code>, or</li>
<li>a pointer or reference to a consteval-only type, or</li>
<li>an (possibly multi-dimensional) array of a consteval-only type, or</li>
<li>a pointer-to-member type to a class <code class="sourceCode cpp">C</code> of type <code class="sourceCode cpp">M</code> where either <code class="sourceCode cpp">C</code> or <code class="sourceCode cpp">M</code> is a consteval-only type, or</li>
<li>a function type with a consteval-only return type or a consteval-only parameter type, or</li>
<li>a class type with a consteval-only base class type or consteval-only non-static data member type.</li>
</ul>
<p>An object of consteval-only type shall either end its lifetime during the evaluation of a manifestly constant-evaluated expression or conversion (<span>7.7 <a href="https://wg21.link/expr.const">[expr.const]</a></span>), or be a constexpr variable that is not odr-used (<span>6.3 <a href="https://wg21.link/basic.def.odr">[basic.def.odr]</a></span>).</p>
</div>
</blockquote>
<h3 data-number="5.1.5" id="basic.fundamental-fundamental-types"><span class="header-section-number">5.1.5</span> [basic.fundamental] Fundamental types<a href="#basic.fundamental-fundamental-types" class="self-link"></a></h3>
<p>Add a new paragraph before the last paragraph of <span>6.8.2 <a href="https://wg21.link/basic.fundamental">[basic.fundamental]</a></span> as follows:</p>
<blockquote>
<div class="addu">
<p><span class="marginalizedparent"><a class="marginalized" href="#pnum_5" id="pnum_5">*</a></span> A value of type <code class="sourceCode cpp">std<span class="op">::</span>meta<span class="op">::</span>info</code> is called a <em>reflection</em> and represents a language element such as a type, a constant value, a non-static data member, etc. <code class="sourceCode cpp"><span class="kw">sizeof</span><span class="op">(</span>std<span class="op">::</span>meta<span class="op">::</span>info<span class="op">)</span></code> shall be equal to <code class="sourceCode cpp"><span class="kw">sizeof</span><span class="op">(</span><span class="dt">void</span><span class="op">*)</span></code>. [<em>Note</em>: Reflections are only meaningful during translation. The notion of <em>consteval-only</em> types (see <span>6.8.1 <a href="https://wg21.link/basic.types.general">[basic.types.general]</a></span>) exists to diagnose attempts at using such values outside the translation process.]</p>
</div>
</blockquote>
<h3 data-number="5.1.6" id="basic.lookup.argdep-argument-dependent-name-lookup"><span class="header-section-number">5.1.6</span> [basic.lookup.argdep] Argument-dependent name lookup<a href="#basic.lookup.argdep-argument-dependent-name-lookup" class="self-link"></a></h3>
<p>Add a bullet after the first in paragraph 3 of [basic.lookup.argdep] as follows: ::: bq <span class="marginalizedparent"><a class="marginalized" href="#pnum_6" id="pnum_6">3</a></span> … Any <code class="sourceCode cpp"><em>typedef-name</em></code>s and <code class="sourceCode cpp"><em>using-declaration</em></code>s used to specify the types do not contribute to this set. The set of entities is determined in the following way:</p>
<ul>
<li><span class="marginalizedparent"><a class="marginalized" href="#pnum_7" id="pnum_7">(3.1)</a></span> If <code class="sourceCode cpp">T</code> is a fundamental type, its associated set of entities is empty. ::: addu</li>
<li><span class="marginalizedparent"><a class="marginalized" href="#pnum_8" id="pnum_8">(3.2)</a></span> If <code class="sourceCode cpp">T</code> is <code class="sourceCode cpp">std<span class="op">::</span>meta<span class="op">::</span>info</code>, its associated set of entities is the singleton containing the function <code class="sourceCode cpp">std<span class="op">::</span>meta<span class="op">::</span>is_type</code>. :::</li>
<li><span class="marginalizedparent"><a class="marginalized" href="#pnum_9" id="pnum_9">(3.3)</a></span> If <code class="sourceCode cpp">T</code> is a class type …</li>
</ul>
<p>:::</p>
<h3 data-number="5.1.7" id="expr.prim-primary-expressions"><span class="header-section-number">5.1.7</span> [expr.prim] Primary expressions<a href="#expr.prim-primary-expressions" class="self-link"></a></h3>
<p>Change the grammar for <code class="sourceCode cpp"><em>primary-expression</em></code> in <span>7.5 <a href="https://wg21.link/expr.prim">[expr.prim]</a></span> as follows:</p>
<blockquote>
<div>
<div class="sourceCode" id="cb67"><pre class="sourceCode diff"><code class="sourceCode diff"><span id="cb67-1"><a href="#cb67-1"></a>  <em>primary-expression</em>:</span>
<span id="cb67-2"><a href="#cb67-2"></a>     <em>literal</em></span>
<span id="cb67-3"><a href="#cb67-3"></a>     this</span>
<span id="cb67-4"><a href="#cb67-4"></a>     ( <em>expression</em> )</span>
<span id="cb67-5"><a href="#cb67-5"></a>     <em>id-expression</em></span>
<span id="cb67-6"><a href="#cb67-6"></a>     <em>lambda-expression</em></span>
<span id="cb67-7"><a href="#cb67-7"></a>     <em>fold-expression</em></span>
<span id="cb67-8"><a href="#cb67-8"></a>     <em>requires-expression</em></span>
<span id="cb67-9"><a href="#cb67-9"></a><span class="va">+    [: <em>constant-expression</em> :]</span></span>
<span id="cb67-10"><a href="#cb67-10"></a><span class="va">+    template[: <em>constant-expression</em> :] &lt; <em>template-argument-list</em><sub><em>opt</em></sub> &gt;</span></span></code></pre></div>
</div>
</blockquote>
<h3 data-number="5.1.8" id="expr.prim.splice-expression-splicing"><span class="header-section-number">5.1.8</span> [expr.prim.splice] Expression splicing<a href="#expr.prim.splice-expression-splicing" class="self-link"></a></h3>
<p>Add a new subsection of <span>7.5 <a href="https://wg21.link/expr.prim">[expr.prim]</a></span> following <span>7.5.7 <a href="https://wg21.link/expr.prim.req">[expr.prim.req]</a></span></p>
<blockquote>
<div class="addu">
<p><strong>Expression Splicing [expr.prim.splice]</strong></p>
<p><span class="marginalizedparent"><a class="marginalized" href="#pnum_10" id="pnum_10">1</a></span> For a <code class="sourceCode cpp"><em>primary-expression</em></code> of the form <code class="sourceCode cpp"><span class="op">[:</span> <em>constant-expression</em> <span class="op">:]</span></code> or <code class="sourceCode cpp"><span class="kw">template</span><span class="op">[:</span> <em>constant-expression</em> <span class="op">:]</span>  <span class="op">&lt;</span> <em>template-argument-list</em><sub><em>opt</em></sub> <span class="op">&gt;</span></code> the <code class="sourceCode cpp"><em>constant-expression</em></code> shall be a converted constant expression (<span>7.7 <a href="https://wg21.link/expr.const">[expr.const]</a></span>) of type <code class="sourceCode cpp">std<span class="op">::</span>meta<span class="op">::</span>info</code>.</p>
<p><span class="marginalizedparent"><a class="marginalized" href="#pnum_11" id="pnum_11">2</a></span> For a <code class="sourceCode cpp"><em>primary-expression</em></code> of the form <code class="sourceCode cpp"><span class="kw">template</span><span class="op">[:</span> <em>constant-expression</em> <span class="op">:]</span>  <span class="op">&lt;</span> <em>template-argument-list</em><sub><em>opt</em></sub> <span class="op">&gt;</span></code> the converted <code class="sourceCode cpp"><em>constant-expression</em></code> shall evaluate to a reflection for a concept, variable template, class template, alias template, or function template. The meaning of such a construct is identical to that of a <code class="sourceCode cpp"><em>primary-expression</em></code> of the form <code class="sourceCode cpp"><em>template-name</em> <span class="op">&lt;</span> <em>template-argument-list</em><sub><em>opt</em></sub> <span class="op">&gt;</span></code> where <code class="sourceCode cpp"><em>template-name</em></code> denotes the reflected template or concept (ignoring access checking on the <code class="sourceCode cpp"><em>template-name</em></code>).</p>
<p><span class="marginalizedparent"><a class="marginalized" href="#pnum_12" id="pnum_12">3</a></span> For a <code class="sourceCode cpp"><em>primary-expression</em></code> of the form <code class="sourceCode cpp"><span class="op">[:</span> <em>constant-expression</em> <span class="op">:]</span></code> where the converted <code class="sourceCode cpp"><em>constant-expression</em></code> evaluates to a reflection for a variable, a function, an enumerator, or a structured binding, the meaning of the expression is identical to that of a <code class="sourceCode cpp"><em>primary-expression</em></code> of the form <code class="sourceCode cpp"><em>id-expression</em></code> that would denote the reflected entity (ignoring access checking).</p>
<p><span class="marginalizedparent"><a class="marginalized" href="#pnum_13" id="pnum_13">4</a></span> Otherwise, for a <code class="sourceCode cpp"><em>primary-expression</em></code> of the form <code class="sourceCode cpp"><span class="op">[:</span> <em>constant-expression</em> <span class="op">:]</span></code> the converted <code class="sourceCode cpp"><em>constant-expression</em></code> shall evaluate to a reflection for a constant value and the expression shall evaluate to that value.</p>
</div>
</blockquote>
<h3 data-number="5.1.9" id="expr.unary.general"><span class="header-section-number">5.1.9</span> [expr.unary.general]<a href="#expr.unary.general" class="self-link"></a></h3>
<p>Change <span>7.6.2.1 <a href="https://wg21.link/expr.unary.general">[expr.unary.general]</a></span> paragraph 1 to add productions for the new operator:</p>
<blockquote>
<p><span class="marginalizedparent"><a class="marginalized" href="#pnum_14" id="pnum_14">1</a></span> Expressions with unary operators group right-to-left.</p>
<div>
<div class="sourceCode" id="cb68"><pre class="sourceCode diff"><code class="sourceCode diff"><span id="cb68-1"><a href="#cb68-1"></a>  <em>unary-expression</em>:</span>
<span id="cb68-2"><a href="#cb68-2"></a>     ...</span>
<span id="cb68-3"><a href="#cb68-3"></a>     <em>delete-expression</em></span>
<span id="cb68-4"><a href="#cb68-4"></a><span class="va">+    ^ ::</span></span>
<span id="cb68-5"><a href="#cb68-5"></a><span class="va">+    ^ <em>namespace-name</em></span></span>
<span id="cb68-6"><a href="#cb68-6"></a><span class="va">+    ^ <em>nested-name-specifier</em><sub><em>opt</em></sub> <em>template-name</em></span></span>
<span id="cb68-7"><a href="#cb68-7"></a><span class="va">+    ^ <em>nested-name-specifier</em><sub><em>opt</em></sub> <em>concept-name</em></span></span>
<span id="cb68-8"><a href="#cb68-8"></a><span class="va">+    ^ <em>type-id</em></span></span>
<span id="cb68-9"><a href="#cb68-9"></a><span class="va">+    ^ <em>cast-expression</em></span></span></code></pre></div>
</div>
</blockquote>
<h3 data-number="5.1.10" id="expr.reflect-the-reflection-operator"><span class="header-section-number">5.1.10</span> [expr.reflect] The reflection operator<a href="#expr.reflect-the-reflection-operator" class="self-link"></a></h3>
<p>Add a new subsection of <span>7.6.2 <a href="https://wg21.link/expr.unary">[expr.unary]</a></span> following <span>7.6.2.9 <a href="https://wg21.link/expr.delete">[expr.delete]</a></span></p>
<blockquote>
<div class="addu">
<p><strong>The Reflection Operator [expr.reflect]</strong></p>
<p><span class="marginalizedparent"><a class="marginalized" href="#pnum_15" id="pnum_15">1</a></span> The unary <code class="sourceCode cpp"><span class="op">^</span></code> operator (called <em>the reflection operator</em>) produces a prvalue — called <em>reflection</em> — whose type is the reflection type (i.e., <code class="sourceCode cpp">std<span class="op">::</span>meta<span class="op">::</span>info</code>). That reflection represents its operand.</p>
<p><span class="marginalizedparent"><a class="marginalized" href="#pnum_16" id="pnum_16">2</a></span> An ambiguity can arise between the interpretation of the operand of the reflection operator as a <code class="sourceCode cpp"><em>type-id</em></code> or a <code class="sourceCode cpp"><em>cast-expression</em></code>; in such cases, the <code class="sourceCode cpp"><em>type-id</em></code> treatment is chosen. Parentheses can be introduced to force the <code class="sourceCode cpp"><em>cast-expression</em></code> interpretation.</p>
<p><span class="marginalizedparent"><a class="marginalized" href="#pnum_17" id="pnum_17">3</a></span> [<em>Example</em></p>
<div class="sourceCode" id="cb69"><pre class="sourceCode default"><code class="sourceCode default"><span id="cb69-1"><a href="#cb69-1"></a>static_assert(is_type(^int()));    // ^ applies to the type-id &quot;int()&quot;; not the cast &quot;int()&quot;</span>
<span id="cb69-2"><a href="#cb69-2"></a>static_assert(!is_type(^(int()))); // ^ applies to the the cast-expression &quot;(int())&quot;</span>
<span id="cb69-3"><a href="#cb69-3"></a></span>
<span id="cb69-4"><a href="#cb69-4"></a>template&lt;bool&gt; struct X;</span>
<span id="cb69-5"><a href="#cb69-5"></a>consteval void g(std::meta::info r) {</span>
<span id="cb69-6"><a href="#cb69-6"></a>  if (r == ^int &amp;&amp; true);    // error: ^ applies to the type-id &quot;int&amp;&amp;&quot;</span>
<span id="cb69-7"><a href="#cb69-7"></a>  if (r == (^int) &amp;&amp; true);  // OK</span>
<span id="cb69-8"><a href="#cb69-8"></a>  if (r == ^X &lt; true);       // error: &quot;&lt;&quot; is an angle bracket</span>
<span id="cb69-9"><a href="#cb69-9"></a>  if (r == (^X) &lt; true);     // OK</span>
<span id="cb69-10"><a href="#cb69-10"></a>}</span>
<span id="cb69-11"><a href="#cb69-11"></a></span></code></pre></div>
<p>-<em>end example</em>]</p>
<p><span class="marginalizedparent"><a class="marginalized" href="#pnum_18" id="pnum_18">4</a></span> When applied to <code class="sourceCode cpp"><span class="op">::</span></code>, the reflection operator produces a reflection for the global namespace. When applied to a <code class="sourceCode cpp"><em>namespace-name</em></code>, the reflection produces a reflection for the indicated namespace or namespace alias.</p>
<p><span class="marginalizedparent"><a class="marginalized" href="#pnum_19" id="pnum_19">5</a></span> When applied to a <code class="sourceCode cpp"><em>template-name</em></code>, the reflection produces a reflection for the indicated template.</p>
<p><span class="marginalizedparent"><a class="marginalized" href="#pnum_20" id="pnum_20">6</a></span> When applied to a <code class="sourceCode cpp"><em>concept-name</em></code>, the reflection produces a reflection for the indicated concept.</p>
<p><span class="marginalizedparent"><a class="marginalized" href="#pnum_21" id="pnum_21">7</a></span> When applied to a <code class="sourceCode cpp"><em>type-id</em></code>, the reflection produces a reflection for the indicated type or type alias.</p>
<p><span class="marginalizedparent"><a class="marginalized" href="#pnum_22" id="pnum_22">8</a></span> When applied to a <code class="sourceCode cpp"><em>cast-expression</em></code>, the <code class="sourceCode cpp"><em>cast-expression</em></code> shall be a constant expression (<span>7.7 <a href="https://wg21.link/expr.const">[expr.const]</a></span>) or an <code class="sourceCode cpp"><em>id-expression</em></code> (<span>7.5.4 <a href="https://wg21.link/expr.prim.id">[expr.prim.id]</a></span>) designating a variable, a function, an enumerator constant, or a nonstatic member. The <code class="sourceCode cpp"><em>cast-expression</em></code> is not evaluated. If the operand of the reflection operator is an <code class="sourceCode cpp"><em>id-expression</em></code>, the result is a reflection for the indicated entity. If the operand is a constant expression, the result is a reflection for the resulting value. If the operand is both an <code class="sourceCode cpp"><em>id-expression</em></code> and a constant expression, the result is a reflection for both the indicated entity and the expression’s (constant) value.</p>
<p>[ <em>Example</em>:</p>
<div class="sourceCode" id="cb70"><pre class="sourceCode default"><code class="sourceCode default"><span id="cb70-1"><a href="#cb70-1"></a>constexpr auto r = ^std::vector;</span></code></pre></div>
<p>— <em>end example</em> ]</p>
</div>
</blockquote>
<h3 data-number="5.1.11" id="expr.eq-equality-operators"><span class="header-section-number">5.1.11</span> [expr.eq] Equality Operators<a href="#expr.eq-equality-operators" class="self-link"></a></h3>
<p>Extend <span>7.6.10 <a href="https://wg21.link/expr.eq">[expr.eq]</a></span>/2 to also handle `std::meta::info:</p>
<blockquote>
<p><span class="marginalizedparent"><a class="marginalized" href="#pnum_23" id="pnum_23">2</a></span> The converted operands shall have arithmetic, enumeration, pointer, or pointer-to-member type, or <span class="rm" style="color: #bf0303"><del>type</del></span> <span class="addu">types <code class="sourceCode cpp">std<span class="op">::</span>meta<span class="op">::</span>info</code> or</span> <code class="sourceCode cpp">std​<span class="op">::</span>​nullptr_t</code>. The operators <code class="sourceCode cpp"><span class="op">==</span></code> and <code class="sourceCode cpp"><span class="op">!=</span></code> both yield <code class="sourceCode cpp"><span class="kw">true</span></code> or <code class="sourceCode cpp"><span class="kw">false</span></code>, i.e., a result of type <code class="sourceCode cpp"><span class="dt">bool</span></code>. In each case below, the operands shall have the same type after the specified conversions have been applied.</p>
</blockquote>
<p>Add a new paragraph between <span>7.6.10 <a href="https://wg21.link/expr.eq">[expr.eq]</a></span>/5 and /6:</p>
<blockquote>
<p><span class="marginalizedparent"><a class="marginalized" href="#pnum_24" id="pnum_24">5</a></span> Two operands of type <code class="sourceCode cpp">std​<span class="op">::</span>​nullptr_t</code> or one operand of type <code class="sourceCode cpp">std​<span class="op">::</span>​nullptr_t</code> and the other a null pointer constant compare equal.</p>
<div class="addu">
<p><span class="marginalizedparent"><a class="marginalized" href="#pnum_25" id="pnum_25">*</a></span> If both operands are of type <code class="sourceCode cpp">std<span class="op">::</span>meta<span class="op">::</span>info</code>, comparison is defined as follows:</p>
<ul>
<li><span class="marginalizedparent"><a class="marginalized" href="#pnum_26" id="pnum_26">(*.1)</a></span> If one operand is a reflection of a namespace alias, alias template, or type alias and the other operand is not a reflection of the same kind of alias, they compare unequal. <span class="note"><span>[ <em>Note 1:</em> </span>A reflection of a type and a reflection of an alias to that same type do not compare equal.<span> — <em>end note</em> ]</span></span></li>
<li><span class="marginalizedparent"><a class="marginalized" href="#pnum_27" id="pnum_27">(*.2)</a></span> Otherwise, if both operands are reflections of a namespace alias, alias template, or type alias, then they compare equal if they are reflections of the same namespace alias, alias template, or type alias, respectively.</li>
<li><span class="marginalizedparent"><a class="marginalized" href="#pnum_28" id="pnum_28">(*.3)</a></span> Otherwise, if neither operand is a reflection of an expression, then they compare equal if they are reflections of the same entity.</li>
<li><span class="marginalizedparent"><a class="marginalized" href="#pnum_29" id="pnum_29">(*.4)</a></span> Otherwise, if one operand is a reflection of an expression and the other is not, then they compare unequal.</li>
<li><span class="marginalizedparent"><a class="marginalized" href="#pnum_30" id="pnum_30">(*.5)</a></span> Otherwise (if both operands are reflections of expressions):
<ul>
<li><span class="marginalizedparent"><a class="marginalized" href="#pnum_31" id="pnum_31">(*.5.1)</a></span> If both operands designate <em>id-expressions</em>, then they compare equal if they identify the same declared entity.</li>
<li><span class="marginalizedparent"><a class="marginalized" href="#pnum_32" id="pnum_32">(*.5.2)</a></span> Otherwise, if one operand designates an <em>id-expression</em>, then they compare unequal.</li>
<li><span class="marginalizedparent"><a class="marginalized" href="#pnum_33" id="pnum_33">(*.5.3)</a></span> Otherwise, the result is unspecified.</li>
</ul></li>
</ul>
</div>
<p><span class="marginalizedparent"><a class="marginalized" href="#pnum_34" id="pnum_34">6</a></span> If two operands compare equal, the result is <code class="sourceCode cpp"><span class="kw">true</span></code> for the <code class="sourceCode cpp"><span class="op">==</span></code> operator and <code class="sourceCode cpp"><span class="kw">false</span></code> for the <code class="sourceCode cpp"><span class="op">!=</span></code> operator. If two operands compare unequal, the result is <code class="sourceCode cpp"><span class="kw">false</span></code> for the <code class="sourceCode cpp"><span class="op">==</span></code> operator and <code class="sourceCode cpp"><span class="kw">true</span></code> for the <code class="sourceCode cpp"><span class="op">!=</span></code> operator. Otherwise, the result of each of the operators is unspecified.</p>
</blockquote>
<h3 data-number="5.1.12" id="expr.const-constant-expressions"><span class="header-section-number">5.1.12</span> [expr.const] Constant Expressions<a href="#expr.const-constant-expressions" class="self-link"></a></h3>
<p>Add a new paragraph after the definition of <em>manifestly constant-evaluated</em> <span>7.7 <a href="https://wg21.link/expr.const">[expr.const]</a></span>/20:</p>
<blockquote>
<div class="addu">
<p><span class="marginalizedparent"><a class="marginalized" href="#pnum_35" id="pnum_35">21</a></span> An expression or conversion is <em>plainly constant-evaluated</em> if it is:</p>
<ul>
<li><p><span class="marginalizedparent"><a class="marginalized" href="#pnum_36" id="pnum_36">(21.1)</a></span> a <code class="sourceCode cpp"><em>constant-expression</em></code>, or</p></li>
<li><p><span class="marginalizedparent"><a class="marginalized" href="#pnum_37" id="pnum_37">(21.2)</a></span> the condition of a constexpr if statement (<span>8.5.2 <a href="https://wg21.link/stmt.if">[stmt.if]</a></span>),</p></li>
<li><p><span class="marginalizedparent"><a class="marginalized" href="#pnum_38" id="pnum_38">(21.3)</a></span> the initializer of a <code class="sourceCode cpp"><span class="kw">constexpr</span></code> (<span>9.2.6 <a href="https://wg21.link/dcl.constexpr">[dcl.constexpr]</a></span>) or <code class="sourceCode cpp"><span class="kw">constinit</span></code> (<span>9.2.7 <a href="https://wg21.link/dcl.constinit">[dcl.constinit]</a></span>) variable, or</p></li>
<li><p><span class="marginalizedparent"><a class="marginalized" href="#pnum_39" id="pnum_39">(21.4)</a></span> an immediate invocation, unless it</p>
<ul>
<li><span class="marginalizedparent"><a class="marginalized" href="#pnum_40" id="pnum_40">(21.4.1)</a></span> results from the substitution of template parameters in a concept-id (<span>13.3 <a href="https://wg21.link/temp.names">[temp.names]</a></span>), a <code class="sourceCode cpp"><em>requires-expression</em></code> (<span>7.5.7 <a href="https://wg21.link/expr.prim.req">[expr.prim.req]</a></span>), or during template argument deduction (<span>13.10.3 <a href="https://wg21.link/temp.deduct">[temp.deduct]</a></span>), or</li>
<li><span class="marginalizedparent"><a class="marginalized" href="#pnum_41" id="pnum_41">(21.4.2)</a></span> is a manifestly constant-evaluated initializer of a variable that is neither <code class="sourceCode cpp"><span class="kw">constexpr</span></code> (<span>9.2.6 <a href="https://wg21.link/dcl.constexpr">[dcl.constexpr]</a></span>) nor <code class="sourceCode cpp"><span class="kw">constinit</span></code> (<span>9.2.7 <a href="https://wg21.link/dcl.constinit">[dcl.constinit]</a></span>).</li>
</ul></li>
</ul>
</div>
</blockquote>
<h3 data-number="5.1.13" id="dcl.typedef-the-typedef-specifier"><span class="header-section-number">5.1.13</span> [dcl.typedef] The <code class="sourceCode cpp"><span class="kw">typedef</span></code> specifier<a href="#dcl.typedef-the-typedef-specifier" class="self-link"></a></h3>
<p>Introduce the term “type alias” to <span>9.2.4 <a href="https://wg21.link/dcl.typedef">[dcl.typedef]</a></span>:</p>
<blockquote>
<p><span class="marginalizedparent"><a class="marginalized" href="#pnum_42" id="pnum_42">1</a></span> […] A name declared with the <code class="sourceCode cpp"><span class="kw">typedef</span></code> specifier becomes a typedef-name. A typedef-name names the type associated with the identifier ([dcl.decl]) or simple-template-id ([temp.pre]); a typedef-name is thus a synonym for another type. A typedef-name does not introduce a new type the way a class declaration ([class.name]) or enum declaration ([dcl.enum]) does.</p>
<p><span class="marginalizedparent"><a class="marginalized" href="#pnum_43" id="pnum_43">2</a></span> A <em>typedef-name</em> can also be introduced by an alias-declaration. The identifier following the using keyword is not looked up; it becomes a typedef-name and the optional attribute-specifier-seq following the identifier appertains to that typedef-name. Such a typedef-name has the same semantics as if it were introduced by the typedef specifier. In particular, it does not define a new type.</p>
<div class="addu">
<p><span class="marginalizedparent"><a class="marginalized" href="#pnum_44" id="pnum_44">*</a></span> A <em>type alias</em> is either a name declared with the <code class="sourceCode cpp"><span class="kw">typedef</span></code> specifier or a name introduced by an <em>alias-declaration</em>.</p>
</div>
</blockquote>
<h2 data-number="5.2" id="library"><span class="header-section-number">5.2</span> Library<a href="#library" class="self-link"></a></h2>
<h3 data-number="5.2.1" id="over.built-built-in-operators"><span class="header-section-number">5.2.1</span> [over.built] Built-in operators<a href="#over.built-built-in-operators" class="self-link"></a></h3>
<p>Add built-in operator candidates for <code class="sourceCode cpp">std<span class="op">::</span>meta<span class="op">::</span>info</code> to <span>12.5 <a href="https://wg21.link/over.built">[over.built]</a></span>:</p>
<blockquote>
<p><span class="marginalizedparent"><a class="marginalized" href="#pnum_45" id="pnum_45">16</a></span> For every <code class="sourceCode cpp">T</code>, where <code class="sourceCode cpp">T</code> is a pointer-to-member type<span class="addu">, <code class="sourceCode cpp">std<span class="op">::</span>meta<span class="op">::</span>info</code>,</span> or <code class="sourceCode cpp">std​<span class="op">::</span>​nullptr_t</code>, there exist candidate operator functions of the form</p>
<div class="sourceCode" id="cb71"><pre class="sourceCode cpp"><code class="sourceCode cpp"><span id="cb71-1"><a href="#cb71-1"></a><span class="dt">bool</span> <span class="kw">operator</span><span class="op">==(</span>T, T<span class="op">)</span>;</span>
<span id="cb71-2"><a href="#cb71-2"></a><span class="dt">bool</span> <span class="kw">operator</span><span class="op">!=(</span>T, T<span class="op">)</span>;</span></code></pre></div>
</blockquote>
<h3 data-number="5.2.2" id="header-meta-synopsis"><span class="header-section-number">5.2.2</span> Header <code class="sourceCode cpp"><span class="op">&lt;</span>meta<span class="op">&gt;</span></code> synopsis<a href="#header-meta-synopsis" class="self-link"></a></h3>
<p>Add a new subsection in <span>21 <a href="https://wg21.link/meta">[meta]</a></span> after <span>21.3 <a href="https://wg21.link/type.traits">[type.traits]</a></span>:</p>
<blockquote>
<div class="addu">
<p><strong>Header <code class="sourceCode cpp"><span class="op">&lt;</span>meta<span class="op">&gt;</span></code> synopsis</strong></p>
<div class="sourceCode" id="cb72"><pre class="sourceCode default"><code class="sourceCode default"><span id="cb72-1"><a href="#cb72-1"></a>namespace std::meta {</span>
<span id="cb72-2"><a href="#cb72-2"></a>  using info = decltype(^::);</span>
<span id="cb72-3"><a href="#cb72-3"></a></span>
<span id="cb72-4"><a href="#cb72-4"></a>  // [meta.reflection.names], reflection names and locations</span>
<span id="cb72-5"><a href="#cb72-5"></a>  consteval string_view name_of(info r);</span>
<span id="cb72-6"><a href="#cb72-6"></a>  consteval string_view qualified_name_of(info r);</span>
<span id="cb72-7"><a href="#cb72-7"></a>  consteval string_view display_name_of(info r);</span>
<span id="cb72-8"><a href="#cb72-8"></a>  consteval source_location source_location_of(info r);</span>
<span id="cb72-9"><a href="#cb72-9"></a></span>
<span id="cb72-10"><a href="#cb72-10"></a>  // [meta.reflection.queries], reflection queries</span>
<span id="cb72-11"><a href="#cb72-11"></a>  consteval bool is_public(info r);</span>
<span id="cb72-12"><a href="#cb72-12"></a>  consteval bool is_protected(info r);</span>
<span id="cb72-13"><a href="#cb72-13"></a>  consteval bool is_private(info r);</span>
<span id="cb72-14"><a href="#cb72-14"></a>  consteval bool is_accessible(info r);</span>
<span id="cb72-15"><a href="#cb72-15"></a>  consteval bool is_virtual(info r);</span>
<span id="cb72-16"><a href="#cb72-16"></a>  consteval bool is_pure_virtual(info r);</span>
<span id="cb72-17"><a href="#cb72-17"></a>  consteval bool is_override(info r);</span>
<span id="cb72-18"><a href="#cb72-18"></a>  consteval bool is_deleted(info r);</span>
<span id="cb72-19"><a href="#cb72-19"></a>  consteval bool is_defaulted(info r);</span>
<span id="cb72-20"><a href="#cb72-20"></a>  consteval bool is_explicit(info r);</span>
<span id="cb72-21"><a href="#cb72-21"></a>  consteval bool is_bit_field(info r);</span>
<span id="cb72-22"><a href="#cb72-22"></a>  consteval bool has_static_storage_duration(info r);</span>
<span id="cb72-23"><a href="#cb72-23"></a>  consteval bool has_internal_linkage(info r);</span>
<span id="cb72-24"><a href="#cb72-24"></a>  consteval bool has_external_linkage(info r);</span>
<span id="cb72-25"><a href="#cb72-25"></a>  consteval bool has_linkage(info r);</span>
<span id="cb72-26"><a href="#cb72-26"></a></span>
<span id="cb72-27"><a href="#cb72-27"></a>  consteval bool is_namespace(info r);</span>
<span id="cb72-28"><a href="#cb72-28"></a>  consteval bool is_function(info r);</span>
<span id="cb72-29"><a href="#cb72-29"></a>  consteval bool is_variable(info r);</span>
<span id="cb72-30"><a href="#cb72-30"></a>  consteval bool is_type(info r);</span>
<span id="cb72-31"><a href="#cb72-31"></a>  consteval bool is_alias(info r);</span>
<span id="cb72-32"><a href="#cb72-32"></a>  consteval bool is_incomplete_type(info r);</span>
<span id="cb72-33"><a href="#cb72-33"></a>  consteval bool is_template(info r);</span>
<span id="cb72-34"><a href="#cb72-34"></a>  consteval bool is_function_template(info r);</span>
<span id="cb72-35"><a href="#cb72-35"></a>  consteval bool is_variable_template(info r);</span>
<span id="cb72-36"><a href="#cb72-36"></a>  consteval bool is_class_template(info r);</span>
<span id="cb72-37"><a href="#cb72-37"></a>  consteval bool is_alias_template(info r);</span>
<span id="cb72-38"><a href="#cb72-38"></a>  consteval bool is_concept(info r);</span>
<span id="cb72-39"><a href="#cb72-39"></a>  consteval bool has_template_arguments(info r);</span>
<span id="cb72-40"><a href="#cb72-40"></a>  consteval auto is_class_member(info entity) -&gt; bool;</span>
<span id="cb72-41"><a href="#cb72-41"></a>  consteval auto is_namespace_member(info entity) -&gt; bool;</span>
<span id="cb72-42"><a href="#cb72-42"></a>  consteval bool is_nonstatic_data_member(info r);</span>
<span id="cb72-43"><a href="#cb72-43"></a>  consteval bool is_static_member(info r);</span>
<span id="cb72-44"><a href="#cb72-44"></a>  consteval bool is_base(info r);</span>
<span id="cb72-45"><a href="#cb72-45"></a>  consteval bool is_constructor(info r);</span>
<span id="cb72-46"><a href="#cb72-46"></a>  consteval bool is_destructor(info r);</span>
<span id="cb72-47"><a href="#cb72-47"></a>  consteval bool is_special_member(info r);</span>
<span id="cb72-48"><a href="#cb72-48"></a></span>
<span id="cb72-49"><a href="#cb72-49"></a>  consteval info type_of(info r);</span>
<span id="cb72-50"><a href="#cb72-50"></a>  consteval info parent_of(info r);</span>
<span id="cb72-51"><a href="#cb72-51"></a>  consteval info dealias(info r);</span>
<span id="cb72-52"><a href="#cb72-52"></a>  consteval info template_of(info r);</span>
<span id="cb72-53"><a href="#cb72-53"></a>  consteval vector&lt;info&gt; template_arguments_of(info r);</span>
<span id="cb72-54"><a href="#cb72-54"></a></span>
<span id="cb72-55"><a href="#cb72-55"></a>  // [meta.reflection.member.queries], reflection member queries</span>
<span id="cb72-56"><a href="#cb72-56"></a>  template&lt;class... Fs&gt;</span>
<span id="cb72-57"><a href="#cb72-57"></a>    consteval vector&lt;info&gt; members_of(info type, Fs... filters);</span>
<span id="cb72-58"><a href="#cb72-58"></a>  template&lt;class... Fs&gt;</span>
<span id="cb72-59"><a href="#cb72-59"></a>    consteval vector&lt;info&gt; bases_of(info type, Fs... filters);</span>
<span id="cb72-60"><a href="#cb72-60"></a>  consteval vector&lt;info&gt; static_data_members_of(info type);</span>
<span id="cb72-61"><a href="#cb72-61"></a>  consteval vector&lt;info&gt; nonstatic_data_members_of(info type);</span>
<span id="cb72-62"><a href="#cb72-62"></a>  consteval vector&lt;info&gt; subobjects_of(info type);</span>
<span id="cb72-63"><a href="#cb72-63"></a>  consteval vector&lt;info&gt; enumerators_of(info enum_type);</span>
<span id="cb72-64"><a href="#cb72-64"></a></span>
<span id="cb72-65"><a href="#cb72-65"></a>  // [meta.reflection.unary.cat], primary type categories</span>
<span id="cb72-66"><a href="#cb72-66"></a>  consteval bool is_void(info type);</span>
<span id="cb72-67"><a href="#cb72-67"></a>  consteval bool is_null_pointer(info type);</span>
<span id="cb72-68"><a href="#cb72-68"></a>  consteval bool is_integral(info type);</span>
<span id="cb72-69"><a href="#cb72-69"></a>  consteval bool is_floating_point(info type);</span>
<span id="cb72-70"><a href="#cb72-70"></a>  consteval bool is_array(info type);</span>
<span id="cb72-71"><a href="#cb72-71"></a>  consteval bool is_pointer(info type);</span>
<span id="cb72-72"><a href="#cb72-72"></a>  consteval bool is_lvalue_reference(info type);</span>
<span id="cb72-73"><a href="#cb72-73"></a>  consteval bool is_rvalue_reference(info type);</span>
<span id="cb72-74"><a href="#cb72-74"></a>  consteval bool is_member_object_pointer(info type);</span>
<span id="cb72-75"><a href="#cb72-75"></a>  consteval bool is_member_function_pointer(info type);</span>
<span id="cb72-76"><a href="#cb72-76"></a>  consteval bool is_enum(info type);</span>
<span id="cb72-77"><a href="#cb72-77"></a>  consteval bool is_union(info type);</span>
<span id="cb72-78"><a href="#cb72-78"></a>  consteval bool is_class(info type);</span>
<span id="cb72-79"><a href="#cb72-79"></a>  consteval bool is_function(info type);</span>
<span id="cb72-80"><a href="#cb72-80"></a></span>
<span id="cb72-81"><a href="#cb72-81"></a>  // [meta.reflection.unary.comp], composite type categories</span>
<span id="cb72-82"><a href="#cb72-82"></a>  consteval bool is_reference(info type);</span>
<span id="cb72-83"><a href="#cb72-83"></a>  consteval bool is_arithmetic(info type);</span>
<span id="cb72-84"><a href="#cb72-84"></a>  consteval bool is_fundamental(info type);</span>
<span id="cb72-85"><a href="#cb72-85"></a>  consteval bool is_object(info type);</span>
<span id="cb72-86"><a href="#cb72-86"></a>  consteval bool is_scalar(info type);</span>
<span id="cb72-87"><a href="#cb72-87"></a>  consteval bool is_compound(info type);</span>
<span id="cb72-88"><a href="#cb72-88"></a>  consteval bool is_member_pointer(info type);</span>
<span id="cb72-89"><a href="#cb72-89"></a></span>
<span id="cb72-90"><a href="#cb72-90"></a>  // [meta.reflection unary.prop], type properties</span>
<span id="cb72-91"><a href="#cb72-91"></a>  consteval bool is_const(info type);</span>
<span id="cb72-92"><a href="#cb72-92"></a>  consteval bool is_volatile(info type);</span>
<span id="cb72-93"><a href="#cb72-93"></a>  consteval bool is_trivial(info type);</span>
<span id="cb72-94"><a href="#cb72-94"></a>  consteval bool is_trivially_copyable(info type);</span>
<span id="cb72-95"><a href="#cb72-95"></a>  consteval bool is_standard_layout(info type);</span>
<span id="cb72-96"><a href="#cb72-96"></a>  consteval bool is_empty(info type);</span>
<span id="cb72-97"><a href="#cb72-97"></a>  consteval bool is_polymorphic(info type);</span>
<span id="cb72-98"><a href="#cb72-98"></a>  consteval bool is_abstract(info type);</span>
<span id="cb72-99"><a href="#cb72-99"></a>  consteval bool is_final(info type);</span>
<span id="cb72-100"><a href="#cb72-100"></a>  consteval bool is_aggregate(info type);</span>
<span id="cb72-101"><a href="#cb72-101"></a>  consteval bool is_signed(info type);</span>
<span id="cb72-102"><a href="#cb72-102"></a>  consteval bool is_unsigned(info type);</span>
<span id="cb72-103"><a href="#cb72-103"></a>  consteval bool is_bounded_array(info type);</span>
<span id="cb72-104"><a href="#cb72-104"></a>  consteval bool is_unbounded_array(info type);</span>
<span id="cb72-105"><a href="#cb72-105"></a>  consteval bool is_scoped_enum(info type);</span>
<span id="cb72-106"><a href="#cb72-106"></a></span>
<span id="cb72-107"><a href="#cb72-107"></a>  consteval bool is_constructible(info type, span&lt;info const&gt; type_args);</span>
<span id="cb72-108"><a href="#cb72-108"></a>  consteval bool is_default_constructible(info type);</span>
<span id="cb72-109"><a href="#cb72-109"></a>  consteval bool is_copy_constructible(info type);</span>
<span id="cb72-110"><a href="#cb72-110"></a>  consteval bool is_move_constructible(info type);</span>
<span id="cb72-111"><a href="#cb72-111"></a></span>
<span id="cb72-112"><a href="#cb72-112"></a>  consteval bool is_assignable(info dst_type, info src_type);</span>
<span id="cb72-113"><a href="#cb72-113"></a>  consteval bool is_copy_assignable(info type);</span>
<span id="cb72-114"><a href="#cb72-114"></a>  consteval bool is_move_assignable(info type);</span>
<span id="cb72-115"><a href="#cb72-115"></a></span>
<span id="cb72-116"><a href="#cb72-116"></a>  consteval bool is_swappable_with(info dst_type, info src_type);</span>
<span id="cb72-117"><a href="#cb72-117"></a>  consteval bool is_swappable(info type);</span>
<span id="cb72-118"><a href="#cb72-118"></a></span>
<span id="cb72-119"><a href="#cb72-119"></a>  consteval bool is_destructible(info type);</span>
<span id="cb72-120"><a href="#cb72-120"></a></span>
<span id="cb72-121"><a href="#cb72-121"></a>  consteval bool is_trivially_constructible(info type, span&lt;info const&gt; type_args);</span>
<span id="cb72-122"><a href="#cb72-122"></a>  consteval bool is_trivially_default_constructible(info type);</span>
<span id="cb72-123"><a href="#cb72-123"></a>  consteval bool is_trivially_copy_constructible(info type);</span>
<span id="cb72-124"><a href="#cb72-124"></a>  consteval bool is_trivially_move_constructible(info type);</span>
<span id="cb72-125"><a href="#cb72-125"></a></span>
<span id="cb72-126"><a href="#cb72-126"></a>  consteval bool is_trivially_assignable(info dst_type, info src_type);</span>
<span id="cb72-127"><a href="#cb72-127"></a>  consteval bool is_trivially_copy_assignable(info type);</span>
<span id="cb72-128"><a href="#cb72-128"></a>  consteval bool is_trivially_move_assignable(info type);</span>
<span id="cb72-129"><a href="#cb72-129"></a>  consteval bool is_trivially_destructible(info type);</span>
<span id="cb72-130"><a href="#cb72-130"></a></span>
<span id="cb72-131"><a href="#cb72-131"></a>  consteval bool is_nothrow_constructible(info type, span&lt;info const&gt; type_args);</span>
<span id="cb72-132"><a href="#cb72-132"></a>  consteval bool is_nothrow_default_constructible(info type);</span>
<span id="cb72-133"><a href="#cb72-133"></a>  consteval bool is_nothrow_copy_constructible(info type);</span>
<span id="cb72-134"><a href="#cb72-134"></a>  consteval bool is_nothrow_move_constructible(info type);</span>
<span id="cb72-135"><a href="#cb72-135"></a></span>
<span id="cb72-136"><a href="#cb72-136"></a>  consteval bool is_nothrow_assignable(info dst_type, info src_type);</span>
<span id="cb72-137"><a href="#cb72-137"></a>  consteval bool is_nothrow_copy_assignable(info type);</span>
<span id="cb72-138"><a href="#cb72-138"></a>  consteval bool is_nothrow_move_assignable(info type);</span>
<span id="cb72-139"><a href="#cb72-139"></a></span>
<span id="cb72-140"><a href="#cb72-140"></a>  consteval bool is_nothrow_swappable_with(info dst_type, info src_type);</span>
<span id="cb72-141"><a href="#cb72-141"></a>  consteval bool is_nothrow_swappable(info type);</span>
<span id="cb72-142"><a href="#cb72-142"></a></span>
<span id="cb72-143"><a href="#cb72-143"></a>  consteval bool is_nothrow_destructible(info type);</span>
<span id="cb72-144"><a href="#cb72-144"></a></span>
<span id="cb72-145"><a href="#cb72-145"></a>  consteval bool is_implicit_lifetime(info type);</span>
<span id="cb72-146"><a href="#cb72-146"></a></span>
<span id="cb72-147"><a href="#cb72-147"></a>  consteval bool has_virtual_destructor(info type);</span>
<span id="cb72-148"><a href="#cb72-148"></a></span>
<span id="cb72-149"><a href="#cb72-149"></a>  consteval bool has_unique_object_representations(info type);</span>
<span id="cb72-150"><a href="#cb72-150"></a></span>
<span id="cb72-151"><a href="#cb72-151"></a>  consteval bool reference_constructs_from_temporary(info dst_type, info src_type);</span>
<span id="cb72-152"><a href="#cb72-152"></a>  consteval bool reference_converts_from_temporary(info dst_type, info src_type);</span>
<span id="cb72-153"><a href="#cb72-153"></a></span>
<span id="cb72-154"><a href="#cb72-154"></a>  // [meta.reflection.unary.prop.query], type property queries</span>
<span id="cb72-155"><a href="#cb72-155"></a>  consteval size_t alignment_of(info type);</span>
<span id="cb72-156"><a href="#cb72-156"></a>  consteval size_t rank(info type);</span>
<span id="cb72-157"><a href="#cb72-157"></a>  consteval size_t extent(info type, unsigned i = 0);</span>
<span id="cb72-158"><a href="#cb72-158"></a></span>
<span id="cb72-159"><a href="#cb72-159"></a>  // [meta.reflection.rel], type relations</span>
<span id="cb72-160"><a href="#cb72-160"></a>  consteval bool is_same(info type1, info type2);</span>
<span id="cb72-161"><a href="#cb72-161"></a>  consteval bool is_base_of(info base_type, info derived_type);</span>
<span id="cb72-162"><a href="#cb72-162"></a>  consteval bool is_convertible(info src_type, info dst_type);</span>
<span id="cb72-163"><a href="#cb72-163"></a>  consteval bool is_nothrow_convertible(info src_type, info dst_type);</span>
<span id="cb72-164"><a href="#cb72-164"></a>  consteval bool is_layout_compatible(info type1, info type2);</span>
<span id="cb72-165"><a href="#cb72-165"></a>  consteval bool is_pointer_interconvertible_base_of(info base_type, info derived_type);</span>
<span id="cb72-166"><a href="#cb72-166"></a></span>
<span id="cb72-167"><a href="#cb72-167"></a>  consteval bool is_invocable(info type, span&lt;const info&gt; type_args);</span>
<span id="cb72-168"><a href="#cb72-168"></a>  consteval bool is_invocable_r(info result_type, info type, span&lt;const info&gt; type_args);</span>
<span id="cb72-169"><a href="#cb72-169"></a></span>
<span id="cb72-170"><a href="#cb72-170"></a>  consteval bool is_nothrow_invocable(info type, span&lt;const info&gt; type_args);</span>
<span id="cb72-171"><a href="#cb72-171"></a>  consteval bool is_nothrow_invocable_r(info result_type, info type, span&lt;const info&gt; type_args);</span>
<span id="cb72-172"><a href="#cb72-172"></a></span>
<span id="cb72-173"><a href="#cb72-173"></a>  // [meta.reflection.trans.cv], const-volatile modifications</span>
<span id="cb72-174"><a href="#cb72-174"></a>  consteval info remove_const(info type);</span>
<span id="cb72-175"><a href="#cb72-175"></a>  consteval info remove_volatile(info type);</span>
<span id="cb72-176"><a href="#cb72-176"></a>  consteval info remove_cv(info type);</span>
<span id="cb72-177"><a href="#cb72-177"></a>  consteval info add_const(info type);</span>
<span id="cb72-178"><a href="#cb72-178"></a>  consteval info add_volatile(info type);</span>
<span id="cb72-179"><a href="#cb72-179"></a>  consteval info add_cv(info type);</span>
<span id="cb72-180"><a href="#cb72-180"></a></span>
<span id="cb72-181"><a href="#cb72-181"></a>  // [meta.reflection.trans.ref], reference modifications</span>
<span id="cb72-182"><a href="#cb72-182"></a>  consteval info remove_reference(info type);</span>
<span id="cb72-183"><a href="#cb72-183"></a>  consteval info add_lvalue_reference(info type);</span>
<span id="cb72-184"><a href="#cb72-184"></a>  consteval info add_rvalue_reference(info type);</span>
<span id="cb72-185"><a href="#cb72-185"></a></span>
<span id="cb72-186"><a href="#cb72-186"></a>  // [meta.reflection.trans.sign], sign modifications</span>
<span id="cb72-187"><a href="#cb72-187"></a>  consteval info make_signed(info type);</span>
<span id="cb72-188"><a href="#cb72-188"></a>  consteval info make_unsigned(info type);</span>
<span id="cb72-189"><a href="#cb72-189"></a></span>
<span id="cb72-190"><a href="#cb72-190"></a>  // [meta.reflection.trans.arr], array modifications</span>
<span id="cb72-191"><a href="#cb72-191"></a>  consteval info remove_extent(info type);</span>
<span id="cb72-192"><a href="#cb72-192"></a>  consteval info remove_all_extents(info type);</span>
<span id="cb72-193"><a href="#cb72-193"></a></span>
<span id="cb72-194"><a href="#cb72-194"></a>  // [meta.reflection.trans.ptr], pointer modifications</span>
<span id="cb72-195"><a href="#cb72-195"></a>  consteval info remove_pointer(info type);</span>
<span id="cb72-196"><a href="#cb72-196"></a>  consteval info add_pointer(info type);</span>
<span id="cb72-197"><a href="#cb72-197"></a></span>
<span id="cb72-198"><a href="#cb72-198"></a>  // [meta.reflection.trans.other], other transformations</span>
<span id="cb72-199"><a href="#cb72-199"></a>  consteval info remove_cvref(info type);</span>
<span id="cb72-200"><a href="#cb72-200"></a>  consteval info decay(info type);</span>
<span id="cb72-201"><a href="#cb72-201"></a>  consteval info common_type(span&lt;const info&gt; type_args);</span>
<span id="cb72-202"><a href="#cb72-202"></a>  consteval info common_reference(span&lt;const info&gt; type_args);</span>
<span id="cb72-203"><a href="#cb72-203"></a>  consteval info underlying_type(info type);</span>
<span id="cb72-204"><a href="#cb72-204"></a>  consteval info invoke_result(info type, span&lt;const info&gt; type_args);</span>
<span id="cb72-205"><a href="#cb72-205"></a>  consteval info unwrap_reference(info type);</span>
<span id="cb72-206"><a href="#cb72-206"></a>  consteval info unwrap_ref_decay(info type);</span>
<span id="cb72-207"><a href="#cb72-207"></a>}</span></code></pre></div>
</div>
</blockquote>
<h3 data-number="5.2.3" id="meta.reflection.names-reflection-names-and-locations"><span class="header-section-number">5.2.3</span> [meta.reflection.names] Reflection names and locations<a href="#meta.reflection.names-reflection-names-and-locations" class="self-link"></a></h3>
<blockquote>
<div class="addu">
<div class="sourceCode" id="cb73"><pre class="sourceCode cpp"><code class="sourceCode cpp"><span id="cb73-1"><a href="#cb73-1"></a><span class="kw">consteval</span> string_view name_of<span class="op">(</span>info r<span class="op">)</span>;</span>
<span id="cb73-2"><a href="#cb73-2"></a><span class="kw">consteval</span> string_view qualified_name_of<span class="op">(</span>info r<span class="op">)</span>;</span></code></pre></div>
<p><span class="marginalizedparent"><a class="marginalized" href="#pnum_46" id="pnum_46">1</a></span> <em>Returns</em>: If <code class="sourceCode cpp">r</code> designates a declared entity <code class="sourceCode cpp">X</code>, then the unqualified and qualified names of <code class="sourceCode cpp">X</code>, respectively. Otherwise, an empty <code class="sourceCode cpp">string_view</code>.</p>
<div class="sourceCode" id="cb74"><pre class="sourceCode cpp"><code class="sourceCode cpp"><span id="cb74-1"><a href="#cb74-1"></a><span class="kw">consteval</span> string_view display_name_of<span class="op">(</span>info r<span class="op">)</span>;</span></code></pre></div>
<p><span class="marginalizedparent"><a class="marginalized" href="#pnum_47" id="pnum_47">2</a></span> <em>Returns</em>: An implementation-defined string suitable for identifying the reflected construct.</p>
<div class="sourceCode" id="cb75"><pre class="sourceCode cpp"><code class="sourceCode cpp"><span id="cb75-1"><a href="#cb75-1"></a><span class="kw">consteval</span> source_location source_location_of<span class="op">(</span>info r<span class="op">)</span>;</span></code></pre></div>
<p><span class="marginalizedparent"><a class="marginalized" href="#pnum_48" id="pnum_48">3</a></span> <em>Returns</em>: An implementation-defined <code class="sourceCode cpp">source_location</code> corresponding to the reflected construct.</p>
</div>
</blockquote>
<h3 data-number="5.2.4" id="meta.reflection.queries-reflection-queries"><span class="header-section-number">5.2.4</span> [meta.reflection.queries] Reflection queries<a href="#meta.reflection.queries-reflection-queries" class="self-link"></a></h3>
<blockquote>
<div class="addu">
<div class="sourceCode" id="cb76"><pre class="sourceCode cpp"><code class="sourceCode cpp"><span id="cb76-1"><a href="#cb76-1"></a><span class="kw">consteval</span> <span class="dt">bool</span> is_public<span class="op">(</span>info r<span class="op">)</span>;</span>
<span id="cb76-2"><a href="#cb76-2"></a><span class="kw">consteval</span> <span class="dt">bool</span> is_protected<span class="op">(</span>info r<span class="op">)</span>;</span>
<span id="cb76-3"><a href="#cb76-3"></a><span class="kw">consteval</span> <span class="dt">bool</span> is_private<span class="op">(</span>info r<span class="op">)</span>;</span></code></pre></div>
<p><span class="marginalizedparent"><a class="marginalized" href="#pnum_49" id="pnum_49">1</a></span> <em>Returns</em>: <code class="sourceCode cpp"><span class="kw">true</span></code> if <code class="sourceCode cpp">r</code> designates a class member or base class that is public, protected, or private, respectively. Otherwise, <code class="sourceCode cpp"><span class="kw">false</span></code>.</p>
<div class="sourceCode" id="cb77"><pre class="sourceCode cpp"><code class="sourceCode cpp"><span id="cb77-1"><a href="#cb77-1"></a><span class="kw">consteval</span> <span class="dt">bool</span> is_accessible<span class="op">(</span>info r<span class="op">)</span>;</span></code></pre></div>
<p><span class="marginalizedparent"><a class="marginalized" href="#pnum_50" id="pnum_50">2</a></span> <em>Returns</em>: TODO</p>
<div class="sourceCode" id="cb78"><pre class="sourceCode cpp"><code class="sourceCode cpp"><span id="cb78-1"><a href="#cb78-1"></a><span class="kw">consteval</span> <span class="dt">bool</span> is_virtual<span class="op">(</span>info r<span class="op">)</span>;</span></code></pre></div>
<p><span class="marginalizedparent"><a class="marginalized" href="#pnum_51" id="pnum_51">3</a></span> <em>Returns</em>: <code class="sourceCode cpp"><span class="kw">true</span></code> if <code class="sourceCode cpp">r</code> designates a either a virtual member function or a virtual base class. Otherwise, <code class="sourceCode cpp"><span class="kw">false</span></code>.</p>
<div class="sourceCode" id="cb79"><pre class="sourceCode cpp"><code class="sourceCode cpp"><span id="cb79-1"><a href="#cb79-1"></a><span class="kw">consteval</span> <span class="dt">bool</span> is_pure_virtual<span class="op">(</span>info r<span class="op">)</span>;</span>
<span id="cb79-2"><a href="#cb79-2"></a><span class="kw">consteval</span> <span class="dt">bool</span> is_override<span class="op">(</span>info r<span class="op">)</span>;</span></code></pre></div>
<p><span class="marginalizedparent"><a class="marginalized" href="#pnum_52" id="pnum_52">4</a></span> <em>Returns</em>: <code class="sourceCode cpp"><span class="kw">true</span></code> if <code class="sourceCode cpp">r</code> designates a member function that is pure virtual or overrides another member function, respectively. Otherwise, <code class="sourceCode cpp"><span class="kw">false</span></code>.</p>
<div class="sourceCode" id="cb80"><pre class="sourceCode cpp"><code class="sourceCode cpp"><span id="cb80-1"><a href="#cb80-1"></a><span class="kw">consteval</span> <span class="dt">bool</span> is_deleted<span class="op">(</span>info r<span class="op">)</span>;</span></code></pre></div>
<p><span class="marginalizedparent"><a class="marginalized" href="#pnum_53" id="pnum_53">5</a></span> <em>Returns</em>: <code class="sourceCode cpp"><span class="kw">true</span></code> if <code class="sourceCode cpp">r</code> designates a function or member function that is defined as deleted. Otherwise, <code class="sourceCode cpp"><span class="kw">false</span></code>.</p>
<div class="sourceCode" id="cb81"><pre class="sourceCode cpp"><code class="sourceCode cpp"><span id="cb81-1"><a href="#cb81-1"></a><span class="kw">consteval</span> <span class="dt">bool</span> is_defaulted<span class="op">(</span>info r<span class="op">)</span>;</span></code></pre></div>
<p><span class="marginalizedparent"><a class="marginalized" href="#pnum_54" id="pnum_54">6</a></span> <em>Returns</em>: <code class="sourceCode cpp"><span class="kw">true</span></code> if <code class="sourceCode cpp">r</code> designates a member function that is defined as defaulted. Otherwise, <code class="sourceCode cpp"><span class="kw">false</span></code>.</p>
<div class="sourceCode" id="cb82"><pre class="sourceCode cpp"><code class="sourceCode cpp"><span id="cb82-1"><a href="#cb82-1"></a><span class="kw">consteval</span> <span class="dt">bool</span> is_explicit<span class="op">(</span>info r<span class="op">)</span>;</span></code></pre></div>
<p><span class="marginalizedparent"><a class="marginalized" href="#pnum_55" id="pnum_55">7</a></span> <em>Returns</em>: <code class="sourceCode cpp"><span class="kw">true</span></code> if <code class="sourceCode cpp">r</code> designates a member function that is declared explicit. Otherwise, <code class="sourceCode cpp"><span class="kw">false</span></code>.</p>
<div class="sourceCode" id="cb83"><pre class="sourceCode cpp"><code class="sourceCode cpp"><span id="cb83-1"><a href="#cb83-1"></a><span class="kw">consteval</span> <span class="dt">bool</span> is_bit_field<span class="op">(</span>info r<span class="op">)</span>;</span></code></pre></div>
<p><span class="marginalizedparent"><a class="marginalized" href="#pnum_56" id="pnum_56">8</a></span> <em>Returns</em>: <code class="sourceCode cpp"><span class="kw">true</span></code> if <code class="sourceCode cpp">r</code> designates a bit-field. Otherwise, <code class="sourceCode cpp"><span class="kw">false</span></code>.</p>
<div class="sourceCode" id="cb84"><pre class="sourceCode cpp"><code class="sourceCode cpp"><span id="cb84-1"><a href="#cb84-1"></a><span class="kw">consteval</span> <span class="dt">bool</span> has_static_storage_duration<span class="op">(</span>info r<span class="op">)</span>;</span></code></pre></div>
<p><span class="marginalizedparent"><a class="marginalized" href="#pnum_57" id="pnum_57">9</a></span> <em>Returns</em>: <code class="sourceCode cpp"><span class="kw">true</span></code> if <code class="sourceCode cpp">r</code> designates an object that has static storage duration. Otherwise, <code class="sourceCode cpp"><span class="kw">false</span></code>.</p>
<div class="sourceCode" id="cb85"><pre class="sourceCode cpp"><code class="sourceCode cpp"><span id="cb85-1"><a href="#cb85-1"></a><span class="kw">consteval</span> <span class="dt">bool</span> has_internal_linkage<span class="op">(</span>info r<span class="op">)</span>;</span>
<span id="cb85-2"><a href="#cb85-2"></a><span class="kw">consteval</span> <span class="dt">bool</span> has_external_linkage<span class="op">(</span>info r<span class="op">)</span>;</span>
<span id="cb85-3"><a href="#cb85-3"></a><span class="kw">consteval</span> <span class="dt">bool</span> has_linkage<span class="op">(</span>info r<span class="op">)</span>;</span></code></pre></div>
<p><span class="marginalizedparent"><a class="marginalized" href="#pnum_58" id="pnum_58">10</a></span> <em>Returns</em>: <code class="sourceCode cpp"><span class="kw">true</span></code> if <code class="sourceCode cpp">r</code> designates an entity that has internal linkage, external linkage, or any linkage, respectively ([basic.link]). Otherwise, <code class="sourceCode cpp"><span class="kw">false</span></code>.</p>
<div class="sourceCode" id="cb86"><pre class="sourceCode cpp"><code class="sourceCode cpp"><span id="cb86-1"><a href="#cb86-1"></a><span class="kw">consteval</span> <span class="dt">bool</span> is_namespace<span class="op">(</span>info r<span class="op">)</span>;</span></code></pre></div>
<p><span class="marginalizedparent"><a class="marginalized" href="#pnum_59" id="pnum_59">11</a></span> <em>Returns</em>: <code class="sourceCode cpp"><span class="kw">true</span></code> if <code class="sourceCode cpp">r</code> designates a namespace or namespace alias. Otherwise, <code class="sourceCode cpp"><span class="kw">false</span></code>.</p>
<div class="sourceCode" id="cb87"><pre class="sourceCode cpp"><code class="sourceCode cpp"><span id="cb87-1"><a href="#cb87-1"></a><span class="kw">consteval</span> <span class="dt">bool</span> is_function<span class="op">(</span>info r<span class="op">)</span>;</span></code></pre></div>
<p><span class="marginalizedparent"><a class="marginalized" href="#pnum_60" id="pnum_60">12</a></span> <em>Returns</em>: <code class="sourceCode cpp"><span class="kw">true</span></code> if <code class="sourceCode cpp">r</code> designates a function or member function. Otherwise, <code class="sourceCode cpp"><span class="kw">false</span></code>.</p>
<div class="sourceCode" id="cb88"><pre class="sourceCode cpp"><code class="sourceCode cpp"><span id="cb88-1"><a href="#cb88-1"></a><span class="kw">consteval</span> <span class="dt">bool</span> is_variable<span class="op">(</span>info r<span class="op">)</span>;</span></code></pre></div>
<p><span class="marginalizedparent"><a class="marginalized" href="#pnum_61" id="pnum_61">13</a></span> <em>Returns</em>: <code class="sourceCode cpp"><span class="kw">true</span></code> if <code class="sourceCode cpp">r</code> designates a variable. Otherwise, <code class="sourceCode cpp"><span class="kw">false</span></code>.</p>
<div class="sourceCode" id="cb89"><pre class="sourceCode cpp"><code class="sourceCode cpp"><span id="cb89-1"><a href="#cb89-1"></a><span class="kw">consteval</span> <span class="dt">bool</span> is_type<span class="op">(</span>info r<span class="op">)</span>;</span></code></pre></div>
<p><span class="marginalizedparent"><a class="marginalized" href="#pnum_62" id="pnum_62">14</a></span> <em>Returns</em>: <code class="sourceCode cpp"><span class="kw">true</span></code> if <code class="sourceCode cpp">r</code> designates a type or a type alias. Otherwise, <code class="sourceCode cpp"><span class="kw">false</span></code>.</p>
<div class="sourceCode" id="cb90"><pre class="sourceCode cpp"><code class="sourceCode cpp"><span id="cb90-1"><a href="#cb90-1"></a><span class="kw">consteval</span> <span class="dt">bool</span> is_alias<span class="op">(</span>info r<span class="op">)</span>;</span></code></pre></div>
<p><span class="marginalizedparent"><a class="marginalized" href="#pnum_63" id="pnum_63">15</a></span> <em>Returns</em>: <code class="sourceCode cpp"><span class="kw">true</span></code> if <code class="sourceCode cpp">r</code> designates a type alias, alias template, or namespace alias. Otherwise, <code class="sourceCode cpp"><span class="kw">false</span></code>.</p>
<div class="sourceCode" id="cb91"><pre class="sourceCode cpp"><code class="sourceCode cpp"><span id="cb91-1"><a href="#cb91-1"></a><span class="kw">consteval</span> <span class="dt">bool</span> is_incomplete_type<span class="op">(</span>info r<span class="op">)</span>;</span></code></pre></div>
<p><span class="marginalizedparent"><a class="marginalized" href="#pnum_64" id="pnum_64">16</a></span> <em>Returns</em>: <code class="sourceCode cpp"><span class="kw">true</span></code> if <code class="sourceCode cpp">delias<span class="op">(</span>r<span class="op">)</span></code> designates an incomplete type. Otherwise, <code class="sourceCode cpp"><span class="kw">false</span></code>.</p>
<div class="sourceCode" id="cb92"><pre class="sourceCode cpp"><code class="sourceCode cpp"><span id="cb92-1"><a href="#cb92-1"></a><span class="kw">consteval</span> <span class="dt">bool</span> is_template<span class="op">(</span>info r<span class="op">)</span>;</span></code></pre></div>
<p><span class="marginalizedparent"><a class="marginalized" href="#pnum_65" id="pnum_65">17</a></span> <em>Returns</em>: <code class="sourceCode cpp"><span class="kw">true</span></code> if <code class="sourceCode cpp">r</code> designates a function template, class template, variable template, or alias template. Otherwise, <code class="sourceCode cpp"><span class="kw">false</span></code>.</p>
<p><span class="marginalizedparent"><a class="marginalized" href="#pnum_66" id="pnum_66">18</a></span> <span class="note"><span>[ <em>Note 1:</em> </span>A template specialization is not a template. <code class="sourceCode cpp">is_template<span class="op">(^</span>std<span class="op">::</span>vector<span class="op">)</span></code> is <code class="sourceCode cpp"><span class="kw">true</span></code> but <code class="sourceCode cpp">is_template<span class="op">(^</span>std<span class="op">::</span>vector<span class="op">&lt;</span><span class="dt">int</span><span class="op">&gt;)</span></code> is <code class="sourceCode cpp"><span class="kw">false</span></code>.<span> — <em>end note</em> ]</span></span></p>
<div class="sourceCode" id="cb93"><pre class="sourceCode cpp"><code class="sourceCode cpp"><span id="cb93-1"><a href="#cb93-1"></a><span class="kw">consteval</span> <span class="dt">bool</span> is_function_template<span class="op">(</span>info r<span class="op">)</span>;</span>
<span id="cb93-2"><a href="#cb93-2"></a><span class="kw">consteval</span> <span class="dt">bool</span> is_variable_template<span class="op">(</span>info r<span class="op">)</span>;</span>
<span id="cb93-3"><a href="#cb93-3"></a><span class="kw">consteval</span> <span class="dt">bool</span> is_class_template<span class="op">(</span>info r<span class="op">)</span>;</span>
<span id="cb93-4"><a href="#cb93-4"></a><span class="kw">consteval</span> <span class="dt">bool</span> is_alias_template<span class="op">(</span>info r<span class="op">)</span>;</span>
<span id="cb93-5"><a href="#cb93-5"></a><span class="kw">consteval</span> <span class="dt">bool</span> is_concept<span class="op">(</span>info r<span class="op">)</span>;</span></code></pre></div>
<p><span class="marginalizedparent"><a class="marginalized" href="#pnum_67" id="pnum_67">19</a></span> <em>Returns</em>: <code class="sourceCode cpp"><span class="kw">true</span></code> if <code class="sourceCode cpp">r</code> designates a function template, class template, variable template, alias template, or concept, respectively. Otherwise, <code class="sourceCode cpp"><span class="kw">false</span></code>.</p>
<div class="sourceCode" id="cb94"><pre class="sourceCode cpp"><code class="sourceCode cpp"><span id="cb94-1"><a href="#cb94-1"></a><span class="kw">consteval</span> <span class="dt">bool</span> has_template_arguments<span class="op">(</span>info r<span class="op">)</span>;</span></code></pre></div>
<p><span class="marginalizedparent"><a class="marginalized" href="#pnum_68" id="pnum_68">20</a></span> <em>Returns</em>: <code class="sourceCode cpp"><span class="kw">true</span></code> if <code class="sourceCode cpp">r</code> designates an instantiation of a function template, variable template, class template, or an alias template. Otherwise, <code class="sourceCode cpp"><span class="kw">false</span></code>.</p>
<div class="sourceCode" id="cb95"><pre class="sourceCode cpp"><code class="sourceCode cpp"><span id="cb95-1"><a href="#cb95-1"></a><span class="kw">consteval</span> <span class="kw">auto</span> is_class_member<span class="op">(</span>info entity<span class="op">)</span> <span class="op">-&gt;</span> <span class="dt">bool</span>;</span>
<span id="cb95-2"><a href="#cb95-2"></a><span class="kw">consteval</span> <span class="kw">auto</span> is_namespace_member<span class="op">(</span>info entity<span class="op">)</span> <span class="op">-&gt;</span> <span class="dt">bool</span>;</span>
<span id="cb95-3"><a href="#cb95-3"></a><span class="kw">consteval</span> <span class="dt">bool</span> is_nonstatic_data_member<span class="op">(</span>info r<span class="op">)</span>;</span>
<span id="cb95-4"><a href="#cb95-4"></a><span class="kw">consteval</span> <span class="dt">bool</span> is_static_member<span class="op">(</span>info r<span class="op">)</span>;</span>
<span id="cb95-5"><a href="#cb95-5"></a><span class="kw">consteval</span> <span class="dt">bool</span> is_base<span class="op">(</span>info r<span class="op">)</span>;</span>
<span id="cb95-6"><a href="#cb95-6"></a><span class="kw">consteval</span> <span class="dt">bool</span> is_constructor<span class="op">(</span>info r<span class="op">)</span>;</span>
<span id="cb95-7"><a href="#cb95-7"></a><span class="kw">consteval</span> <span class="dt">bool</span> is_destructor<span class="op">(</span>info r<span class="op">)</span>;</span>
<span id="cb95-8"><a href="#cb95-8"></a><span class="kw">consteval</span> <span class="dt">bool</span> is_special_member<span class="op">(</span>info r<span class="op">)</span>;</span></code></pre></div>
<p><span class="marginalizedparent"><a class="marginalized" href="#pnum_69" id="pnum_69">21</a></span> <em>Returns</em>: <code class="sourceCode cpp"><span class="kw">true</span></code> if <code class="sourceCode cpp">r</code> designates a class member, namespace member, non-static data member, static member, base class member, constructor, destructor, or special member, respectively. Otherwise, <code class="sourceCode cpp"><span class="kw">false</span></code>.</p>
<div class="sourceCode" id="cb96"><pre class="sourceCode cpp"><code class="sourceCode cpp"><span id="cb96-1"><a href="#cb96-1"></a><span class="kw">consteval</span> info type_of<span class="op">(</span>info r<span class="op">)</span>;</span></code></pre></div>
<p><span class="marginalizedparent"><a class="marginalized" href="#pnum_70" id="pnum_70">22</a></span> <em>Mandates</em>: <code class="sourceCode cpp">r</code> designates a typed entity.</p>
<p><span class="marginalizedparent"><a class="marginalized" href="#pnum_71" id="pnum_71">23</a></span> <em>Returns</em>: A reflection of the type of that entity.</p>
<div class="sourceCode" id="cb97"><pre class="sourceCode cpp"><code class="sourceCode cpp"><span id="cb97-1"><a href="#cb97-1"></a><span class="kw">consteval</span> info parent_of<span class="op">(</span>info r<span class="op">)</span>;</span></code></pre></div>
<p><span class="marginalizedparent"><a class="marginalized" href="#pnum_72" id="pnum_72">24</a></span> <em>Mandates</em>: <code class="sourceCode cpp">r</code> designates a member of a class or a namespace.</p>
<p><span class="marginalizedparent"><a class="marginalized" href="#pnum_73" id="pnum_73">25</a></span> <em>Returns</em>: A reflection of the that entity’s immediately enclosing class or namespace.</p>
<div class="sourceCode" id="cb98"><pre class="sourceCode cpp"><code class="sourceCode cpp"><span id="cb98-1"><a href="#cb98-1"></a><span class="kw">consteval</span> info dealias<span class="op">(</span>info r<span class="op">)</span>;</span></code></pre></div>
<p><span class="marginalizedparent"><a class="marginalized" href="#pnum_74" id="pnum_74">26</a></span> <em>Returns</em>: If <code class="sourceCode cpp">r</code> designates a type alias or a namespace alias, a reflection designating the underlying entity. Otherwise, <code class="sourceCode cpp">r</code>.</p>
<p><span class="marginalizedparent"><a class="marginalized" href="#pnum_75" id="pnum_75">27</a></span> [<em>Example</em></p>
<div class="sourceCode" id="cb99"><pre class="sourceCode default"><code class="sourceCode default"><span id="cb99-1"><a href="#cb99-1"></a>using X = int;</span>
<span id="cb99-2"><a href="#cb99-2"></a>using Y = X;</span>
<span id="cb99-3"><a href="#cb99-3"></a>static_assert(dealias(^int) == ^int);</span>
<span id="cb99-4"><a href="#cb99-4"></a>static_assert(dealias(^X) == ^int);</span>
<span id="cb99-5"><a href="#cb99-5"></a>static_assert(dealias(^Y) == ^int);</span></code></pre></div>
<p>-<em>end example</em>]</p>
<div class="sourceCode" id="cb100"><pre class="sourceCode cpp"><code class="sourceCode cpp"><span id="cb100-1"><a href="#cb100-1"></a><span class="kw">consteval</span> info template_of<span class="op">(</span>info r<span class="op">)</span>;</span>
<span id="cb100-2"><a href="#cb100-2"></a><span class="kw">consteval</span> vector<span class="op">&lt;</span>info<span class="op">&gt;</span> template_arguments_of<span class="op">(</span>info r<span class="op">)</span>;</span></code></pre></div>
<p><span class="marginalizedparent"><a class="marginalized" href="#pnum_76" id="pnum_76">28</a></span> <em>Mandates</em>: <code class="sourceCode cpp">has_template_arguments<span class="op">(</span>r<span class="op">)</span></code> is <code class="sourceCode cpp"><span class="kw">true</span></code>.</p>
<p><span class="marginalizedparent"><a class="marginalized" href="#pnum_77" id="pnum_77">29</a></span> <em>Returns</em>: A reflection of the template of <code class="sourceCode cpp">r</code>, and the reflections of the template arguments of, the specialization designated by <code class="sourceCode cpp">r</code>, respectively.</p>
<p><span class="marginalizedparent"><a class="marginalized" href="#pnum_78" id="pnum_78">30</a></span> [<em>Example</em>:</p>
<div class="sourceCode" id="cb101"><pre class="sourceCode default"><code class="sourceCode default"><span id="cb101-1"><a href="#cb101-1"></a>template &lt;class T, class U=T&gt; struct Pair { };</span>
<span id="cb101-2"><a href="#cb101-2"></a>template &lt;class T&gt; using PairPtr = Pair&lt;T*&gt;;</span>
<span id="cb101-3"><a href="#cb101-3"></a></span>
<span id="cb101-4"><a href="#cb101-4"></a>static_assert(template_of(^Pair&lt;int&gt;) == ^Pair);</span>
<span id="cb101-5"><a href="#cb101-5"></a>static_assert(template_arguments_of(^Pair&lt;int&gt;).size() == 2);</span>
<span id="cb101-6"><a href="#cb101-6"></a></span>
<span id="cb101-7"><a href="#cb101-7"></a>static_assert(template_of(^PairPtr&lt;int&gt;) == ^PairPtr);</span>
<span id="cb101-8"><a href="#cb101-8"></a>static_assert(template_arguments_of(^PairPtr&lt;int&gt;).size() == 1);</span></code></pre></div>
<p>-<em>end example</em>]</p>
</div>
</blockquote>
<h3 data-number="5.2.5" id="meta.reflection.member.queries-reflection-member-queries"><span class="header-section-number">5.2.5</span> [meta.reflection.member.queries], Reflection member queries<a href="#meta.reflection.member.queries-reflection-member-queries" class="self-link"></a></h3>
<blockquote>
<div class="addu">
<div class="sourceCode" id="cb102"><pre class="sourceCode cpp"><code class="sourceCode cpp"><span id="cb102-1"><a href="#cb102-1"></a><span class="kw">template</span><span class="op">&lt;</span><span class="kw">class</span><span class="op">...</span> Fs<span class="op">&gt;</span></span>
<span id="cb102-2"><a href="#cb102-2"></a>  <span class="kw">consteval</span> vector<span class="op">&lt;</span>info<span class="op">&gt;</span> members_of<span class="op">(</span>info r, Fs<span class="op">...</span> filters<span class="op">)</span>;</span></code></pre></div>
<p><span class="marginalizedparent"><a class="marginalized" href="#pnum_79" id="pnum_79">1</a></span> <em>Mandates</em>: <code class="sourceCode cpp">r</code> is a reflection designating either a class type or a namespace and <code class="sourceCode cpp"><span class="op">(</span>std<span class="op">::</span>predicate<span class="op">&lt;</span>Fs, info<span class="op">&gt;</span> <span class="op">&amp;&amp;</span> <span class="op">...)</span></code> is <code class="sourceCode cpp"><span class="kw">true</span></code>.</p>
<p><span class="marginalizedparent"><a class="marginalized" href="#pnum_80" id="pnum_80">2</a></span> <em>Returns</em>: A <code class="sourceCode cpp">vector</code> containing the reflections of all the direct members <code class="sourceCode cpp">m</code> of the entity designated by <code class="sourceCode cpp">r</code> such that <code class="sourceCode cpp"><span class="op">(</span>filters<span class="op">(</span>m<span class="op">)</span> <span class="op">&amp;&amp;</span> <span class="op">...)</span></code> is <code class="sourceCode cpp"><span class="kw">true</span></code>. Data members are returned in the order in which they are declared, but the order of member functions and member types is unspecified. <span class="note"><span>[ <em>Note 1:</em> </span>Base classes are not members.<span> — <em>end note</em> ]</span></span></p>
<div class="sourceCode" id="cb103"><pre class="sourceCode cpp"><code class="sourceCode cpp"><span id="cb103-1"><a href="#cb103-1"></a><span class="kw">template</span><span class="op">&lt;</span><span class="kw">class</span><span class="op">...</span> Fs<span class="op">&gt;</span></span>
<span id="cb103-2"><a href="#cb103-2"></a>  <span class="kw">consteval</span> vector<span class="op">&lt;</span>info<span class="op">&gt;</span> bases_of<span class="op">(</span>info type, Fs<span class="op">...</span> filters<span class="op">)</span>;</span></code></pre></div>
<p><span class="marginalizedparent"><a class="marginalized" href="#pnum_81" id="pnum_81">3</a></span> <em>Mandates</em>: <code class="sourceCode cpp">type</code> designates a type and <code class="sourceCode cpp"><span class="op">(</span>std<span class="op">::</span>predicate<span class="op">&lt;</span>Fs, info<span class="op">&gt;</span> <span class="op">&amp;&amp;</span> <span class="op">...)</span></code> is <code class="sourceCode cpp"><span class="kw">true</span></code>.</p>
<p><span class="marginalizedparent"><a class="marginalized" href="#pnum_82" id="pnum_82">4</a></span> <em>Returns</em>: Let <code class="sourceCode cpp">C</code> be the type designated by <code class="sourceCode cpp">type</code>. A <code class="sourceCode cpp">vector</code> containing the reflections of all the direct base classes, if any, of <code class="sourceCode cpp">C</code> such that <code class="sourceCode cpp"><span class="op">(</span>filters<span class="op">(</span>class_type<span class="op">)</span> <span class="op">&amp;&amp;</span> <span class="op">...)</span></code> is <code class="sourceCode cpp"><span class="kw">true</span></code>. The base classes are returned in the order in which they appear the <em>base-specifier-list</em> of <code class="sourceCode cpp">C</code>.</p>
<div class="sourceCode" id="cb104"><pre class="sourceCode cpp"><code class="sourceCode cpp"><span id="cb104-1"><a href="#cb104-1"></a><span class="kw">consteval</span> vector<span class="op">&lt;</span>info<span class="op">&gt;</span> static_data_members_of<span class="op">(</span>info type<span class="op">)</span>;</span></code></pre></div>
<p><span class="marginalizedparent"><a class="marginalized" href="#pnum_83" id="pnum_83">5</a></span> <em>Mandates</em>: <code class="sourceCode cpp">type</code> designates a type.</p>
<p><span class="marginalizedparent"><a class="marginalized" href="#pnum_84" id="pnum_84">6</a></span> <em>Effects</em>: Equivalent to: <code class="sourceCode cpp"><span class="cf">return</span> members_of<span class="op">(</span>type, is_variable<span class="op">)</span>;</code></p>
<div class="sourceCode" id="cb105"><pre class="sourceCode cpp"><code class="sourceCode cpp"><span id="cb105-1"><a href="#cb105-1"></a><span class="kw">consteval</span> vector<span class="op">&lt;</span>info<span class="op">&gt;</span> nonstatic_data_members_of<span class="op">(</span>info type<span class="op">)</span>;</span></code></pre></div>
<p><span class="marginalizedparent"><a class="marginalized" href="#pnum_85" id="pnum_85">7</a></span> <em>Mandates</em>: <code class="sourceCode cpp">type</code> designates a type.</p>
<p><span class="marginalizedparent"><a class="marginalized" href="#pnum_86" id="pnum_86">8</a></span> <em>Effects</em>: Equivalent to: <code class="sourceCode cpp"><span class="cf">return</span> members_of<span class="op">(</span>type, is_nonstatic_data_member<span class="op">)</span>;</code></p>
<div class="sourceCode" id="cb106"><pre class="sourceCode cpp"><code class="sourceCode cpp"><span id="cb106-1"><a href="#cb106-1"></a><span class="kw">consteval</span> vector<span class="op">&lt;</span>info<span class="op">&gt;</span> subobjects_of<span class="op">(</span>info type<span class="op">)</span>;</span></code></pre></div>
<p><span class="marginalizedparent"><a class="marginalized" href="#pnum_87" id="pnum_87">9</a></span> <em>Mandates</em>: <code class="sourceCode cpp">type</code> designates a type.</p>
<p><span class="marginalizedparent"><a class="marginalized" href="#pnum_88" id="pnum_88">10</a></span> <em>Returns</em>: A <code class="sourceCode cpp">vector</code> containing all the reflections in <code class="sourceCode cpp">bases_of<span class="op">(</span>type<span class="op">)</span></code> followed by all the reflections in <code class="sourceCode cpp">nonstatic_data_members_of<span class="op">(</span>type<span class="op">)</span></code>.</p>
<div class="sourceCode" id="cb107"><pre class="sourceCode cpp"><code class="sourceCode cpp"><span id="cb107-1"><a href="#cb107-1"></a><span class="kw">consteval</span> vector<span class="op">&lt;</span>info<span class="op">&gt;</span> enumerators_of<span class="op">(</span>info enum_type<span class="op">)</span>;</span></code></pre></div>
<p><span class="marginalizedparent"><a class="marginalized" href="#pnum_89" id="pnum_89">11</a></span> <em>Mandates</em>: <code class="sourceCode cpp">enum_type</code> designates an enumeration.</p>
<p><span class="marginalizedparent"><a class="marginalized" href="#pnum_90" id="pnum_90">12</a></span> <em>Returns</em>: A <code class="sourceCode cpp">vector</code> containing the reflections of each enumerator of the enumeration designated by <code class="sourceCode cpp">enum_type</code>, in the order in which they are declared.</p>
</div>
</blockquote>
<h3 data-number="5.2.6" id="meta.reflection.unary-unary-type-traits"><span class="header-section-number">5.2.6</span> [meta.reflection.unary] Unary type traits<a href="#meta.reflection.unary-unary-type-traits" class="self-link"></a></h3>
<blockquote>
<div class="addu">
<p><span class="marginalizedparent"><a class="marginalized" href="#pnum_91" id="pnum_91">1</a></span> Subclause [meta.reflection.unary] contains consteval functions that may be used to query the properties of a type at compile time.</p>
<p><span class="marginalizedparent"><a class="marginalized" href="#pnum_92" id="pnum_92">2</a></span> For each function taking an argument of type <code class="sourceCode cpp">meta<span class="op">::</span>info</code> whose name contains <code class="sourceCode cpp">type</code>, that argument shall be a reflection of a type or type alias. For each function taking an argument of type <code class="sourceCode cpp">span<span class="op">&lt;</span><span class="kw">const</span> meta<span class="op">::</span>info<span class="op">&gt;</span></code> named <code class="sourceCode cpp">type_args</code>, each <code class="sourceCode cpp">meta<span class="op">::</span>info</code> in that <code class="sourceCode cpp">span</code> shall be a reflection of a type or a type alias.</p>
</div>
</blockquote>
<h4 data-number="5.2.6.1" id="meta.reflection.unary.cat-primary-type-categories"><span class="header-section-number">5.2.6.1</span> [meta.reflection.unary.cat] Primary type categories<a href="#meta.reflection.unary.cat-primary-type-categories" class="self-link"></a></h4>
<blockquote>
<div class="addu">
<p><span class="marginalizedparent"><a class="marginalized" href="#pnum_93" id="pnum_93">1</a></span> For any type <code class="sourceCode cpp">T</code>, for each function <code class="sourceCode cpp">std<span class="op">::</span>meta<span class="op">::</span><em>TRAIT</em></code> defined in this clause, <code class="sourceCode cpp">std<span class="op">::</span>meta<span class="op">::</span><em>TRAIT</em><span class="op">(^</span>T<span class="op">)</span></code> equals the value of the corresponding unary type trait <code class="sourceCode cpp">std<span class="op">::</span><em>TRAIT</em>_v<span class="op">&lt;</span>T<span class="op">&gt;</span></code> as specified in <span>21.3.5.2 <a href="https://wg21.link/meta.unary.cat">[meta.unary.cat]</a></span>.</p>
<div class="sourceCode" id="cb108"><pre class="sourceCode cpp"><code class="sourceCode cpp"><span id="cb108-1"><a href="#cb108-1"></a><span class="kw">consteval</span> <span class="dt">bool</span> is_void<span class="op">(</span>info type<span class="op">)</span>;</span>
<span id="cb108-2"><a href="#cb108-2"></a><span class="kw">consteval</span> <span class="dt">bool</span> is_null_pointer<span class="op">(</span>info type<span class="op">)</span>;</span>
<span id="cb108-3"><a href="#cb108-3"></a><span class="kw">consteval</span> <span class="dt">bool</span> is_integral<span class="op">(</span>info type<span class="op">)</span>;</span>
<span id="cb108-4"><a href="#cb108-4"></a><span class="kw">consteval</span> <span class="dt">bool</span> is_floating_point<span class="op">(</span>info type<span class="op">)</span>;</span>
<span id="cb108-5"><a href="#cb108-5"></a><span class="kw">consteval</span> <span class="dt">bool</span> is_array<span class="op">(</span>info type<span class="op">)</span>;</span>
<span id="cb108-6"><a href="#cb108-6"></a><span class="kw">consteval</span> <span class="dt">bool</span> is_pointer<span class="op">(</span>info type<span class="op">)</span>;</span>
<span id="cb108-7"><a href="#cb108-7"></a><span class="kw">consteval</span> <span class="dt">bool</span> is_lvalue_reference<span class="op">(</span>info type<span class="op">)</span>;</span>
<span id="cb108-8"><a href="#cb108-8"></a><span class="kw">consteval</span> <span class="dt">bool</span> is_rvalue_reference<span class="op">(</span>info type<span class="op">)</span>;</span>
<span id="cb108-9"><a href="#cb108-9"></a><span class="kw">consteval</span> <span class="dt">bool</span> is_member_object_pointer<span class="op">(</span>info type<span class="op">)</span>;</span>
<span id="cb108-10"><a href="#cb108-10"></a><span class="kw">consteval</span> <span class="dt">bool</span> is_member_function_pointer<span class="op">(</span>info type<span class="op">)</span>;</span>
<span id="cb108-11"><a href="#cb108-11"></a><span class="kw">consteval</span> <span class="dt">bool</span> is_enum<span class="op">(</span>info type<span class="op">)</span>;</span>
<span id="cb108-12"><a href="#cb108-12"></a><span class="kw">consteval</span> <span class="dt">bool</span> is_union<span class="op">(</span>info type<span class="op">)</span>;</span>
<span id="cb108-13"><a href="#cb108-13"></a><span class="kw">consteval</span> <span class="dt">bool</span> is_class<span class="op">(</span>info type<span class="op">)</span>;</span>
<span id="cb108-14"><a href="#cb108-14"></a><span class="kw">consteval</span> <span class="dt">bool</span> is_function<span class="op">(</span>info type<span class="op">)</span>;</span></code></pre></div>
<p><span class="marginalizedparent"><a class="marginalized" href="#pnum_94" id="pnum_94">2</a></span> [<em>Example</em></p>
<div class="sourceCode" id="cb109"><pre class="sourceCode default"><code class="sourceCode default"><span id="cb109-1"><a href="#cb109-1"></a>// an example implementation</span>
<span id="cb109-2"><a href="#cb109-2"></a>namespace std::meta {</span>
<span id="cb109-3"><a href="#cb109-3"></a>  consteval bool is_void(info type) {</span>
<span id="cb109-4"><a href="#cb109-4"></a>    return value_of&lt;bool&gt;(substitute(^is_void_v, {type}));</span>
<span id="cb109-5"><a href="#cb109-5"></a>  }</span>
<span id="cb109-6"><a href="#cb109-6"></a>}</span></code></pre></div>
<p><em>-end example</em>]</p>
</div>
</blockquote>
<h4 data-number="5.2.6.2" id="meta.reflection.unary.comp-composite-type-categories"><span class="header-section-number">5.2.6.2</span> [meta.reflection.unary.comp] Composite type categories<a href="#meta.reflection.unary.comp-composite-type-categories" class="self-link"></a></h4>
<blockquote>
<div class="addu">
<p><span class="marginalizedparent"><a class="marginalized" href="#pnum_95" id="pnum_95">1</a></span> For any type <code class="sourceCode cpp">T</code>, for each function <code class="sourceCode cpp">std<span class="op">::</span>meta<span class="op">::</span><em>TRAIT</em></code> defined in this clause, <code class="sourceCode cpp">std<span class="op">::</span>meta<span class="op">::</span><em>TRAIT</em><span class="op">(^</span>T<span class="op">)</span></code> equals the value of the corresponding unary type trait <code class="sourceCode cpp">std<span class="op">::</span><em>TRAIT</em>_v<span class="op">&lt;</span>T<span class="op">&gt;</span></code> as specified in <span>21.3.5.3 <a href="https://wg21.link/meta.unary.comp">[meta.unary.comp]</a></span>.</p>
<div class="sourceCode" id="cb110"><pre class="sourceCode cpp"><code class="sourceCode cpp"><span id="cb110-1"><a href="#cb110-1"></a><span class="kw">consteval</span> <span class="dt">bool</span> is_reference<span class="op">(</span>info type<span class="op">)</span>;</span>
<span id="cb110-2"><a href="#cb110-2"></a><span class="kw">consteval</span> <span class="dt">bool</span> is_arithmetic<span class="op">(</span>info type<span class="op">)</span>;</span>
<span id="cb110-3"><a href="#cb110-3"></a><span class="kw">consteval</span> <span class="dt">bool</span> is_fundamental<span class="op">(</span>info type<span class="op">)</span>;</span>
<span id="cb110-4"><a href="#cb110-4"></a><span class="kw">consteval</span> <span class="dt">bool</span> is_object<span class="op">(</span>info type<span class="op">)</span>;</span>
<span id="cb110-5"><a href="#cb110-5"></a><span class="kw">consteval</span> <span class="dt">bool</span> is_scalar<span class="op">(</span>info type<span class="op">)</span>;</span>
<span id="cb110-6"><a href="#cb110-6"></a><span class="kw">consteval</span> <span class="dt">bool</span> is_compound<span class="op">(</span>info type<span class="op">)</span>;</span>
<span id="cb110-7"><a href="#cb110-7"></a><span class="kw">consteval</span> <span class="dt">bool</span> is_member_pointer<span class="op">(</span>info type<span class="op">)</span>;</span></code></pre></div>
</div>
</blockquote>
<h4 data-number="5.2.6.3" id="meta.reflection.unary.prop-type-properties"><span class="header-section-number">5.2.6.3</span> [meta.reflection.unary.prop] Type properties<a href="#meta.reflection.unary.prop-type-properties" class="self-link"></a></h4>
<blockquote>
<div class="addu">
<p><span class="marginalizedparent"><a class="marginalized" href="#pnum_96" id="pnum_96">1</a></span> For any type <code class="sourceCode cpp">T</code>, for each function <code class="sourceCode cpp">std<span class="op">::</span>meta<span class="op">::</span><em>UNARY-TRAIT</em></code> defined in this clause with signature <code class="sourceCode cpp"><span class="dt">bool</span><span class="op">(</span>std<span class="op">::</span>meta<span class="op">::</span>info<span class="op">)</span></code>, <code class="sourceCode cpp">std<span class="op">::</span>meta<span class="op">::</span><em>UNARY-TRAIT</em><span class="op">(^</span>T<span class="op">)</span></code> equals the value of the corresponding type property <code class="sourceCode cpp">std<span class="op">::</span><em>UNARY-TRAIT</em>_v<span class="op">&lt;</span>T<span class="op">&gt;</span></code> as specified in <span>21.3.5.4 <a href="https://wg21.link/meta.unary.prop">[meta.unary.prop]</a></span>.</p>
<p><span class="marginalizedparent"><a class="marginalized" href="#pnum_97" id="pnum_97">2</a></span> For any types <code class="sourceCode cpp">T</code> and <code class="sourceCode cpp">U</code>, for each function <code class="sourceCode cpp">std<span class="op">::</span>meta<span class="op">::</span><em>BINARY-TRAIT</em></code> defined in this clause with signature <code class="sourceCode cpp"><span class="dt">bool</span><span class="op">(</span>std<span class="op">::</span>meta<span class="op">::</span>info, std<span class="op">::</span>meta<span class="op">::</span>info<span class="op">)</span></code>, <code class="sourceCode cpp">std<span class="op">::</span>meta<span class="op">::</span><em>BINARY-TRAIT</em><span class="op">(^</span>T, <span class="op">^</span>U<span class="op">)</span></code> equals the value of the corresponding type property <code class="sourceCode cpp">std<span class="op">::</span><em>BINARY-TRAIT</em>_v<span class="op">&lt;</span>T, U<span class="op">&gt;</span></code> as specified in <span>21.3.5.4 <a href="https://wg21.link/meta.unary.prop">[meta.unary.prop]</a></span>.</p>
<p><span class="marginalizedparent"><a class="marginalized" href="#pnum_98" id="pnum_98">3</a></span> For any type <code class="sourceCode cpp">T</code> and pack of types <code class="sourceCode cpp">U<span class="op">...</span></code>, for each function <code class="sourceCode cpp">std<span class="op">::</span>meta<span class="op">::</span><em>VARIADIC-TRAIT</em></code> defined in this clause with signature <code class="sourceCode cpp"><span class="dt">bool</span><span class="op">(</span>std<span class="op">::</span>meta<span class="op">::</span>info, std<span class="op">::</span>span<span class="op">&lt;</span><span class="kw">const</span> std<span class="op">::</span>meta<span class="op">::</span>info<span class="op">&gt;)</span></code>, <code class="sourceCode cpp">std<span class="op">::</span>meta<span class="op">::</span><em>VARIADIC-TRAIT</em><span class="op">(^</span>T, <span class="op">{^</span>U<span class="op">...})</span></code> equals the value of the corresponding type property <code class="sourceCode cpp">std<span class="op">::</span><em>VARIADIC-TRAIT</em>_v<span class="op">&lt;</span>T, U<span class="op">...&gt;</span></code> as specified in <span>21.3.5.4 <a href="https://wg21.link/meta.unary.prop">[meta.unary.prop]</a></span>.</p>
<div class="sourceCode" id="cb111"><pre class="sourceCode cpp"><code class="sourceCode cpp"><span id="cb111-1"><a href="#cb111-1"></a><span class="kw">consteval</span> <span class="dt">bool</span> is_const<span class="op">(</span>info type<span class="op">)</span>;</span>
<span id="cb111-2"><a href="#cb111-2"></a><span class="kw">consteval</span> <span class="dt">bool</span> is_volatile<span class="op">(</span>info type<span class="op">)</span>;</span>
<span id="cb111-3"><a href="#cb111-3"></a><span class="kw">consteval</span> <span class="dt">bool</span> is_trivial<span class="op">(</span>info type<span class="op">)</span>;</span>
<span id="cb111-4"><a href="#cb111-4"></a><span class="kw">consteval</span> <span class="dt">bool</span> is_trivially_copyable<span class="op">(</span>info type<span class="op">)</span>;</span>
<span id="cb111-5"><a href="#cb111-5"></a><span class="kw">consteval</span> <span class="dt">bool</span> is_standard_layout<span class="op">(</span>info type<span class="op">)</span>;</span>
<span id="cb111-6"><a href="#cb111-6"></a><span class="kw">consteval</span> <span class="dt">bool</span> is_empty<span class="op">(</span>info type<span class="op">)</span>;</span>
<span id="cb111-7"><a href="#cb111-7"></a><span class="kw">consteval</span> <span class="dt">bool</span> is_polymorphic<span class="op">(</span>info type<span class="op">)</span>;</span>
<span id="cb111-8"><a href="#cb111-8"></a><span class="kw">consteval</span> <span class="dt">bool</span> is_abstract<span class="op">(</span>info type<span class="op">)</span>;</span>
<span id="cb111-9"><a href="#cb111-9"></a><span class="kw">consteval</span> <span class="dt">bool</span> is_final<span class="op">(</span>info type<span class="op">)</span>;</span>
<span id="cb111-10"><a href="#cb111-10"></a><span class="kw">consteval</span> <span class="dt">bool</span> is_aggregate<span class="op">(</span>info type<span class="op">)</span>;</span>
<span id="cb111-11"><a href="#cb111-11"></a><span class="kw">consteval</span> <span class="dt">bool</span> is_signed<span class="op">(</span>info type<span class="op">)</span>;</span>
<span id="cb111-12"><a href="#cb111-12"></a><span class="kw">consteval</span> <span class="dt">bool</span> is_unsigned<span class="op">(</span>info type<span class="op">)</span>;</span>
<span id="cb111-13"><a href="#cb111-13"></a><span class="kw">consteval</span> <span class="dt">bool</span> is_bounded_array<span class="op">(</span>info type<span class="op">)</span>;</span>
<span id="cb111-14"><a href="#cb111-14"></a><span class="kw">consteval</span> <span class="dt">bool</span> is_unbounded_array<span class="op">(</span>info type<span class="op">)</span>;</span>
<span id="cb111-15"><a href="#cb111-15"></a><span class="kw">consteval</span> <span class="dt">bool</span> is_scoped_enum<span class="op">(</span>info type<span class="op">)</span>;</span>
<span id="cb111-16"><a href="#cb111-16"></a></span>
<span id="cb111-17"><a href="#cb111-17"></a><span class="kw">consteval</span> <span class="dt">bool</span> is_constructible<span class="op">(</span>info type, span<span class="op">&lt;</span>info <span class="kw">const</span><span class="op">&gt;</span> type_args<span class="op">)</span>;</span>
<span id="cb111-18"><a href="#cb111-18"></a><span class="kw">consteval</span> <span class="dt">bool</span> is_default_constructible<span class="op">(</span>info type<span class="op">)</span>;</span>
<span id="cb111-19"><a href="#cb111-19"></a><span class="kw">consteval</span> <span class="dt">bool</span> is_copy_constructible<span class="op">(</span>info type<span class="op">)</span>;</span>
<span id="cb111-20"><a href="#cb111-20"></a><span class="kw">consteval</span> <span class="dt">bool</span> is_move_constructible<span class="op">(</span>info type<span class="op">)</span>;</span>
<span id="cb111-21"><a href="#cb111-21"></a></span>
<span id="cb111-22"><a href="#cb111-22"></a><span class="kw">consteval</span> <span class="dt">bool</span> is_assignable<span class="op">(</span>info dst_type, info src_type<span class="op">)</span>;</span>
<span id="cb111-23"><a href="#cb111-23"></a><span class="kw">consteval</span> <span class="dt">bool</span> is_copy_assignable<span class="op">(</span>info type<span class="op">)</span>;</span>
<span id="cb111-24"><a href="#cb111-24"></a><span class="kw">consteval</span> <span class="dt">bool</span> is_move_assignable<span class="op">(</span>info type<span class="op">)</span>;</span>
<span id="cb111-25"><a href="#cb111-25"></a></span>
<span id="cb111-26"><a href="#cb111-26"></a><span class="kw">consteval</span> <span class="dt">bool</span> is_swappable_with<span class="op">(</span>info dst_type, info src_type<span class="op">)</span>;</span>
<span id="cb111-27"><a href="#cb111-27"></a><span class="kw">consteval</span> <span class="dt">bool</span> is_swappable<span class="op">(</span>info type<span class="op">)</span>;</span>
<span id="cb111-28"><a href="#cb111-28"></a></span>
<span id="cb111-29"><a href="#cb111-29"></a><span class="kw">consteval</span> <span class="dt">bool</span> is_destructible<span class="op">(</span>info type<span class="op">)</span>;</span>
<span id="cb111-30"><a href="#cb111-30"></a></span>
<span id="cb111-31"><a href="#cb111-31"></a><span class="kw">consteval</span> <span class="dt">bool</span> is_trivially_constructible<span class="op">(</span>info type, span<span class="op">&lt;</span>info <span class="kw">const</span><span class="op">&gt;</span> type_args<span class="op">)</span>;</span>
<span id="cb111-32"><a href="#cb111-32"></a><span class="kw">consteval</span> <span class="dt">bool</span> is_trivially_default_constructible<span class="op">(</span>info type<span class="op">)</span>;</span>
<span id="cb111-33"><a href="#cb111-33"></a><span class="kw">consteval</span> <span class="dt">bool</span> is_trivially_copy_constructible<span class="op">(</span>info type<span class="op">)</span>;</span>
<span id="cb111-34"><a href="#cb111-34"></a><span class="kw">consteval</span> <span class="dt">bool</span> is_trivially_move_constructible<span class="op">(</span>info type<span class="op">)</span>;</span>
<span id="cb111-35"><a href="#cb111-35"></a></span>
<span id="cb111-36"><a href="#cb111-36"></a><span class="kw">consteval</span> <span class="dt">bool</span> is_trivially_assignable<span class="op">(</span>info dst_type, info src_type<span class="op">)</span>;</span>
<span id="cb111-37"><a href="#cb111-37"></a><span class="kw">consteval</span> <span class="dt">bool</span> is_trivially_copy_assignable<span class="op">(</span>info type<span class="op">)</span>;</span>
<span id="cb111-38"><a href="#cb111-38"></a><span class="kw">consteval</span> <span class="dt">bool</span> is_trivially_move_assignable<span class="op">(</span>info type<span class="op">)</span>;</span>
<span id="cb111-39"><a href="#cb111-39"></a><span class="kw">consteval</span> <span class="dt">bool</span> is_trivially_destructible<span class="op">(</span>info type<span class="op">)</span>;</span>
<span id="cb111-40"><a href="#cb111-40"></a></span>
<span id="cb111-41"><a href="#cb111-41"></a><span class="kw">consteval</span> <span class="dt">bool</span> is_nothrow_constructible<span class="op">(</span>info type, span<span class="op">&lt;</span>info <span class="kw">const</span><span class="op">&gt;</span> type_args<span class="op">)</span>;</span>
<span id="cb111-42"><a href="#cb111-42"></a><span class="kw">consteval</span> <span class="dt">bool</span> is_nothrow_default_constructible<span class="op">(</span>info type<span class="op">)</span>;</span>
<span id="cb111-43"><a href="#cb111-43"></a><span class="kw">consteval</span> <span class="dt">bool</span> is_nothrow_copy_constructible<span class="op">(</span>info type<span class="op">)</span>;</span>
<span id="cb111-44"><a href="#cb111-44"></a><span class="kw">consteval</span> <span class="dt">bool</span> is_nothrow_move_constructible<span class="op">(</span>info type<span class="op">)</span>;</span>
<span id="cb111-45"><a href="#cb111-45"></a></span>
<span id="cb111-46"><a href="#cb111-46"></a><span class="kw">consteval</span> <span class="dt">bool</span> is_nothrow_assignable<span class="op">(</span>info dst_type, info src_type<span class="op">)</span>;</span>
<span id="cb111-47"><a href="#cb111-47"></a><span class="kw">consteval</span> <span class="dt">bool</span> is_nothrow_copy_assignable<span class="op">(</span>info type<span class="op">)</span>;</span>
<span id="cb111-48"><a href="#cb111-48"></a><span class="kw">consteval</span> <span class="dt">bool</span> is_nothrow_move_assignable<span class="op">(</span>info type<span class="op">)</span>;</span>
<span id="cb111-49"><a href="#cb111-49"></a></span>
<span id="cb111-50"><a href="#cb111-50"></a><span class="kw">consteval</span> <span class="dt">bool</span> is_nothrow_swappable_with<span class="op">(</span>info dst_type, info src_type<span class="op">)</span>;</span>
<span id="cb111-51"><a href="#cb111-51"></a><span class="kw">consteval</span> <span class="dt">bool</span> is_nothrow_swappable<span class="op">(</span>info type<span class="op">)</span>;</span>
<span id="cb111-52"><a href="#cb111-52"></a></span>
<span id="cb111-53"><a href="#cb111-53"></a><span class="kw">consteval</span> <span class="dt">bool</span> is_nothrow_destructible<span class="op">(</span>info type<span class="op">)</span>;</span>
<span id="cb111-54"><a href="#cb111-54"></a></span>
<span id="cb111-55"><a href="#cb111-55"></a><span class="kw">consteval</span> <span class="dt">bool</span> is_implicit_lifetime<span class="op">(</span>info type<span class="op">)</span>;</span>
<span id="cb111-56"><a href="#cb111-56"></a></span>
<span id="cb111-57"><a href="#cb111-57"></a><span class="kw">consteval</span> <span class="dt">bool</span> has_virtual_destructor<span class="op">(</span>info type<span class="op">)</span>;</span>
<span id="cb111-58"><a href="#cb111-58"></a></span>
<span id="cb111-59"><a href="#cb111-59"></a><span class="kw">consteval</span> <span class="dt">bool</span> has_unique_object_representations<span class="op">(</span>info type<span class="op">)</span>;</span>
<span id="cb111-60"><a href="#cb111-60"></a></span>
<span id="cb111-61"><a href="#cb111-61"></a><span class="kw">consteval</span> <span class="dt">bool</span> reference_constructs_from_temporary<span class="op">(</span>info dst_type, info src_type<span class="op">)</span>;</span>
<span id="cb111-62"><a href="#cb111-62"></a><span class="kw">consteval</span> <span class="dt">bool</span> reference_converts_from_temporary<span class="op">(</span>info dst_type, info src_type<span class="op">)</span>;</span></code></pre></div>
</div>
</blockquote>
<h4 data-number="5.2.6.4" id="meta.reflection.unary.prop.query-type-property-queries"><span class="header-section-number">5.2.6.4</span> [meta.reflection.unary.prop.query] Type property queries<a href="#meta.reflection.unary.prop.query-type-property-queries" class="self-link"></a></h4>
<blockquote>
<div class="addu">
<p><span class="marginalizedparent"><a class="marginalized" href="#pnum_99" id="pnum_99">1</a></span> For any type <code class="sourceCode cpp">T</code>, for each function <code class="sourceCode cpp">std<span class="op">::</span>meta<span class="op">::</span><em>PROP</em></code> defined in this clause with signature <code class="sourceCode cpp"><span class="dt">size_t</span><span class="op">(</span>std<span class="op">::</span>meta<span class="op">::</span>info<span class="op">)</span></code>, <code class="sourceCode cpp">std<span class="op">::</span>meta<span class="op">::</span><em>PROP</em><span class="op">(^</span>T<span class="op">)</span></code> equals the value of the corresponding type property <code class="sourceCode cpp">std<span class="op">::</span><em>PROP</em>_v<span class="op">&lt;</span>T<span class="op">&gt;</span></code> as specified in <span>21.3.6 <a href="https://wg21.link/meta.unary.prop.query">[meta.unary.prop.query]</a></span>.</p>
<p><span class="marginalizedparent"><a class="marginalized" href="#pnum_100" id="pnum_100">2</a></span> For any type <code class="sourceCode cpp">T</code> and unsigned integer value <code class="sourceCode cpp">I</code>, <code class="sourceCode cpp">std<span class="op">::</span>meta<span class="op">::</span>extent<span class="op">(^</span>T, I<span class="op">)</span></code> equals <code class="sourceCode cpp">std<span class="op">::</span>extent_v<span class="op">&lt;</span>T, I<span class="op">&gt;</span></code> ([meta.unary.prop.query]).</p>
<div class="sourceCode" id="cb112"><pre class="sourceCode cpp"><code class="sourceCode cpp"><span id="cb112-1"><a href="#cb112-1"></a><span class="kw">consteval</span> <span class="dt">size_t</span> alignment_of<span class="op">(</span>info type<span class="op">)</span>;</span>
<span id="cb112-2"><a href="#cb112-2"></a><span class="kw">consteval</span> <span class="dt">size_t</span> rank<span class="op">(</span>info type<span class="op">)</span>;</span>
<span id="cb112-3"><a href="#cb112-3"></a><span class="kw">consteval</span> <span class="dt">size_t</span> extent<span class="op">(</span>info type, <span class="dt">unsigned</span> i <span class="op">=</span> <span class="dv">0</span><span class="op">)</span>;</span></code></pre></div>
</div>
</blockquote>
<h3 data-number="5.2.7" id="meta.reflection.rel-type-relations"><span class="header-section-number">5.2.7</span> [meta.reflection.rel], Type relations<a href="#meta.reflection.rel-type-relations" class="self-link"></a></h3>
<blockquote>
<div class="addu">
<p><span class="marginalizedparent"><a class="marginalized" href="#pnum_101" id="pnum_101">1</a></span> The consteval functions specified in this clause may be used to query relationships between types at compile time.</p>
<p><span class="marginalizedparent"><a class="marginalized" href="#pnum_102" id="pnum_102">2</a></span> For any types <code class="sourceCode cpp">T</code> and <code class="sourceCode cpp">U</code>, for each function <code class="sourceCode cpp">std<span class="op">::</span>meta<span class="op">::</span><em>REL</em></code> defined in this clause with signature <code class="sourceCode cpp"><span class="dt">bool</span><span class="op">(</span>std<span class="op">::</span>meta<span class="op">::</span>info, std<span class="op">::</span>meta<span class="op">::</span>info<span class="op">)</span></code>, <code class="sourceCode cpp">std<span class="op">::</span>meta<span class="op">::</span><em>REL</em><span class="op">(^</span>T, <span class="op">^</span>U<span class="op">)</span></code> equals the value of the corresponding type relation <code class="sourceCode cpp">std<span class="op">::</span><em>REL</em>_v<span class="op">&lt;</span>T, U<span class="op">&gt;</span></code> as specified in <span>21.3.7 <a href="https://wg21.link/meta.rel">[meta.rel]</a></span>.</p>
<p><span class="marginalizedparent"><a class="marginalized" href="#pnum_103" id="pnum_103">3</a></span> For any type <code class="sourceCode cpp">T</code> and pack of types <code class="sourceCode cpp">U<span class="op">...</span></code>, for each function <code class="sourceCode cpp">std<span class="op">::</span>meta<span class="op">::</span><em>VARIADIC-REL</em></code> defined in this clause with signature <code class="sourceCode cpp"><span class="dt">bool</span><span class="op">(</span>std<span class="op">::</span>meta<span class="op">::</span>info, std<span class="op">::</span>span<span class="op">&lt;</span><span class="kw">const</span> std<span class="op">::</span>meta<span class="op">::</span>info<span class="op">&gt;)</span></code>, <code class="sourceCode cpp">std<span class="op">::</span>meta<span class="op">::</span><em>VARIADIC-REL</em><span class="op">(^</span>T, <span class="op">{^</span>U<span class="op">...})</span></code> equals the value of the corresponding type relation <code class="sourceCode cpp">std<span class="op">::</span><em>VARIADIC-REL</em>_v<span class="op">&lt;</span>T, U<span class="op">...&gt;</span></code> as specified in <span>21.3.7 <a href="https://wg21.link/meta.rel">[meta.rel]</a></span>.</p>
<p><span class="marginalizedparent"><a class="marginalized" href="#pnum_104" id="pnum_104">4</a></span> For any types <code class="sourceCode cpp">T</code> and <code class="sourceCode cpp">R</code> and pack of types <code class="sourceCode cpp">U<span class="op">...</span></code>, for each function <code class="sourceCode cpp">std<span class="op">::</span>meta<span class="op">::</span><em>VARIADIC-REL-R</em></code> defined in this clause with signature <code class="sourceCode cpp"><span class="dt">bool</span><span class="op">(</span>std<span class="op">::</span>meta<span class="op">::</span>info, std<span class="op">::</span>meta<span class="op">::</span>info, std<span class="op">::</span>span<span class="op">&lt;</span><span class="kw">const</span> std<span class="op">::</span>meta<span class="op">::</span>info<span class="op">&gt;)</span></code>, <code class="sourceCode cpp">std<span class="op">::</span>meta<span class="op">::</span><em>VARIADIC-REL-R</em><span class="op">(^</span>R, <span class="op">^</span>T, <span class="op">{^</span>U<span class="op">...})</span></code> equals the value of the corresponding type relation <code class="sourceCode cpp">std<span class="op">::</span><em>VARIADIC-REL-R</em>_v<span class="op">&lt;</span>R, T, U<span class="op">...&gt;</span></code> as specified in <span>21.3.7 <a href="https://wg21.link/meta.rel">[meta.rel]</a></span>.</p>
<div class="sourceCode" id="cb113"><pre class="sourceCode cpp"><code class="sourceCode cpp"><span id="cb113-1"><a href="#cb113-1"></a><span class="kw">consteval</span> <span class="dt">bool</span> is_same<span class="op">(</span>info type1, info type2<span class="op">)</span>;</span>
<span id="cb113-2"><a href="#cb113-2"></a><span class="kw">consteval</span> <span class="dt">bool</span> is_base_of<span class="op">(</span>info base_type, info derived_type<span class="op">)</span>;</span>
<span id="cb113-3"><a href="#cb113-3"></a><span class="kw">consteval</span> <span class="dt">bool</span> is_convertible<span class="op">(</span>info src_type, info dst_type<span class="op">)</span>;</span>
<span id="cb113-4"><a href="#cb113-4"></a><span class="kw">consteval</span> <span class="dt">bool</span> is_nothrow_convertible<span class="op">(</span>info src_type, info dst_type<span class="op">)</span>;</span>
<span id="cb113-5"><a href="#cb113-5"></a><span class="kw">consteval</span> <span class="dt">bool</span> is_layout_compatible<span class="op">(</span>info type1, info type2<span class="op">)</span>;</span>
<span id="cb113-6"><a href="#cb113-6"></a><span class="kw">consteval</span> <span class="dt">bool</span> is_pointer_interconvertible_base_of<span class="op">(</span>info base_type, info derived_type<span class="op">)</span>;</span>
<span id="cb113-7"><a href="#cb113-7"></a></span>
<span id="cb113-8"><a href="#cb113-8"></a><span class="kw">consteval</span> <span class="dt">bool</span> is_invocable<span class="op">(</span>info type, span<span class="op">&lt;</span><span class="kw">const</span> info<span class="op">&gt;</span> type_args<span class="op">)</span>;</span>
<span id="cb113-9"><a href="#cb113-9"></a><span class="kw">consteval</span> <span class="dt">bool</span> is_invocable_r<span class="op">(</span>info result_type, info type, span<span class="op">&lt;</span><span class="kw">const</span> info<span class="op">&gt;</span> type_args<span class="op">)</span>;</span>
<span id="cb113-10"><a href="#cb113-10"></a></span>
<span id="cb113-11"><a href="#cb113-11"></a><span class="kw">consteval</span> <span class="dt">bool</span> is_nothrow_invocable<span class="op">(</span>info type, span<span class="op">&lt;</span><span class="kw">const</span> info<span class="op">&gt;</span> type_args<span class="op">)</span>;</span>
<span id="cb113-12"><a href="#cb113-12"></a><span class="kw">consteval</span> <span class="dt">bool</span> is_nothrow_invocable_r<span class="op">(</span>info result_type, info type, span<span class="op">&lt;</span><span class="kw">const</span> info<span class="op">&gt;</span> type_args<span class="op">)</span>;</span></code></pre></div>
<p><span class="marginalizedparent"><a class="marginalized" href="#pnum_105" id="pnum_105">5</a></span> <span class="note"><span>[ <em>Note 1:</em> </span>If <code class="sourceCode cpp">t</code> is a reflection of the type <code class="sourceCode cpp"><span class="dt">int</span></code> and <code class="sourceCode cpp">u</code> is a reflection of an alias to the type <code class="sourceCode cpp"><span class="dt">int</span></code>, then <code class="sourceCode cpp">t <span class="op">==</span> u</code> is <code class="sourceCode cpp"><span class="kw">false</span></code> but <code class="sourceCode cpp">is_same<span class="op">(</span>t, u<span class="op">)</span></code> is <code class="sourceCode cpp"><span class="kw">true</span></code>. <code class="sourceCode cpp">t <span class="op">==</span> dealias<span class="op">(</span>u<span class="op">)</span></code> is also <code class="sourceCode cpp"><span class="kw">true</span></code>.<span> — <em>end note</em> ]</span></span>.</p>
</div>
</blockquote>
<h3 data-number="5.2.8" id="meta.reflection.trans-transformations-between-types"><span class="header-section-number">5.2.8</span> [meta.reflection.trans], Transformations between types<a href="#meta.reflection.trans-transformations-between-types" class="self-link"></a></h3>
<blockquote>
<div class="addu">
<p><span class="marginalizedparent"><a class="marginalized" href="#pnum_106" id="pnum_106">1</a></span> Subclause [meta.reflection.trans] contains consteval functions that may be used to transform one type to another following some predefined rule.</p>
</div>
</blockquote>
<h4 data-number="5.2.8.1" id="meta.reflection.trans.cv-const-volatile-modifications"><span class="header-section-number">5.2.8.1</span> [meta.reflection.trans.cv], Const-volatile modifications<a href="#meta.reflection.trans.cv-const-volatile-modifications" class="self-link"></a></h4>
<blockquote>
<div class="addu">
<p><span class="marginalizedparent"><a class="marginalized" href="#pnum_107" id="pnum_107">1</a></span> For any type <code class="sourceCode cpp">T</code>, for each function <code class="sourceCode cpp">std<span class="op">::</span>meta<span class="op">::</span><em>MOD</em></code> defined in this clause, <code class="sourceCode cpp">std<span class="op">::</span>meta<span class="op">::</span><em>MOD</em><span class="op">(^</span>T<span class="op">)</span></code> returns the reflection of the corresponding type <code class="sourceCode cpp">std<span class="op">::</span><em>MOD</em>_t<span class="op">&lt;</span>T<span class="op">&gt;</span></code> as specified in <span>21.3.8.2 <a href="https://wg21.link/meta.trans.cv">[meta.trans.cv]</a></span>.</p>
<div class="sourceCode" id="cb114"><pre class="sourceCode cpp"><code class="sourceCode cpp"><span id="cb114-1"><a href="#cb114-1"></a><span class="kw">consteval</span> info remove_const<span class="op">(</span>info type<span class="op">)</span>;</span>
<span id="cb114-2"><a href="#cb114-2"></a><span class="kw">consteval</span> info remove_volatile<span class="op">(</span>info type<span class="op">)</span>;</span>
<span id="cb114-3"><a href="#cb114-3"></a><span class="kw">consteval</span> info remove_cv<span class="op">(</span>info type<span class="op">)</span>;</span>
<span id="cb114-4"><a href="#cb114-4"></a><span class="kw">consteval</span> info add_const<span class="op">(</span>info type<span class="op">)</span>;</span>
<span id="cb114-5"><a href="#cb114-5"></a><span class="kw">consteval</span> info add_volatile<span class="op">(</span>info type<span class="op">)</span>;</span>
<span id="cb114-6"><a href="#cb114-6"></a><span class="kw">consteval</span> info add_cv<span class="op">(</span>info type<span class="op">)</span>;</span></code></pre></div>
</div>
</blockquote>
<h4 data-number="5.2.8.2" id="meta.reflection.trans.ref-reference-modifications"><span class="header-section-number">5.2.8.2</span> [meta.reflection.trans.ref], Reference modifications<a href="#meta.reflection.trans.ref-reference-modifications" class="self-link"></a></h4>
<blockquote>
<div class="addu">
<p><span class="marginalizedparent"><a class="marginalized" href="#pnum_108" id="pnum_108">1</a></span> For any type <code class="sourceCode cpp">T</code>, for each function <code class="sourceCode cpp">std<span class="op">::</span>meta<span class="op">::</span><em>MOD</em></code> defined in this clause, <code class="sourceCode cpp">std<span class="op">::</span>meta<span class="op">::</span><em>MOD</em><span class="op">(^</span>T<span class="op">)</span></code> returns the reflection of the corresponding type <code class="sourceCode cpp">std<span class="op">::</span><em>MOD</em>_t<span class="op">&lt;</span>T<span class="op">&gt;</span></code> as specified in <span>21.3.8.3 <a href="https://wg21.link/meta.trans.ref">[meta.trans.ref]</a></span>.</p>
<div class="sourceCode" id="cb115"><pre class="sourceCode cpp"><code class="sourceCode cpp"><span id="cb115-1"><a href="#cb115-1"></a><span class="kw">consteval</span> info remove_reference<span class="op">(</span>info type<span class="op">)</span>;</span>
<span id="cb115-2"><a href="#cb115-2"></a><span class="kw">consteval</span> info add_lvalue_reference<span class="op">(</span>info type<span class="op">)</span>;</span>
<span id="cb115-3"><a href="#cb115-3"></a><span class="kw">consteval</span> info add_rvalue_reference<span class="op">(</span>info type<span class="op">)</span>;</span></code></pre></div>
</div>
</blockquote>
<h4 data-number="5.2.8.3" id="meta.reflection.trans.sign-sign-modifications"><span class="header-section-number">5.2.8.3</span> [meta.reflection.trans.sign], Sign modifications<a href="#meta.reflection.trans.sign-sign-modifications" class="self-link"></a></h4>
<blockquote>
<div class="addu">
<p><span class="marginalizedparent"><a class="marginalized" href="#pnum_109" id="pnum_109">1</a></span> For any type <code class="sourceCode cpp">T</code>, for each function <code class="sourceCode cpp">std<span class="op">::</span>meta<span class="op">::</span><em>MOD</em></code> defined in this clause, <code class="sourceCode cpp">std<span class="op">::</span>meta<span class="op">::</span><em>MOD</em><span class="op">(^</span>T<span class="op">)</span></code> returns the reflection of the corresponding type <code class="sourceCode cpp">std<span class="op">::</span><em>MOD</em>_t<span class="op">&lt;</span>T<span class="op">&gt;</span></code> as specified in <span>21.3.8.4 <a href="https://wg21.link/meta.trans.sign">[meta.trans.sign]</a></span>.</p>
<div class="sourceCode" id="cb116"><pre class="sourceCode cpp"><code class="sourceCode cpp"><span id="cb116-1"><a href="#cb116-1"></a><span class="kw">consteval</span> info make_signed<span class="op">(</span>info type<span class="op">)</span>;</span>
<span id="cb116-2"><a href="#cb116-2"></a><span class="kw">consteval</span> info make_unsigned<span class="op">(</span>info type<span class="op">)</span>;</span></code></pre></div>
</div>
</blockquote>
<h4 data-number="5.2.8.4" id="meta.reflection.trans.arr-array-modifications"><span class="header-section-number">5.2.8.4</span> [meta.reflection.trans.arr], Array modifications<a href="#meta.reflection.trans.arr-array-modifications" class="self-link"></a></h4>
<blockquote>
<div class="addu">
<p><span class="marginalizedparent"><a class="marginalized" href="#pnum_110" id="pnum_110">1</a></span> For any type <code class="sourceCode cpp">T</code>, for each function <code class="sourceCode cpp">std<span class="op">::</span>meta<span class="op">::</span><em>MOD</em></code> defined in this clause, <code class="sourceCode cpp">std<span class="op">::</span>meta<span class="op">::</span><em>MOD</em><span class="op">(^</span>T<span class="op">)</span></code> returns the reflection of the corresponding type <code class="sourceCode cpp">std<span class="op">::</span><em>MOD</em>_t<span class="op">&lt;</span>T<span class="op">&gt;</span></code> as specified in <span>21.3.8.5 <a href="https://wg21.link/meta.trans.arr">[meta.trans.arr]</a></span>.</p>
<div class="sourceCode" id="cb117"><pre class="sourceCode cpp"><code class="sourceCode cpp"><span id="cb117-1"><a href="#cb117-1"></a><span class="kw">consteval</span> info remove_extent<span class="op">(</span>info type<span class="op">)</span>;</span>
<span id="cb117-2"><a href="#cb117-2"></a><span class="kw">consteval</span> info remove_all_extents<span class="op">(</span>info type<span class="op">)</span>;</span></code></pre></div>
</div>
</blockquote>
<h4 data-number="5.2.8.5" id="meta.reflection.trans.ptr-pointer-modifications"><span class="header-section-number">5.2.8.5</span> [meta.reflection.trans.ptr], Pointer modifications<a href="#meta.reflection.trans.ptr-pointer-modifications" class="self-link"></a></h4>
<blockquote>
<div class="addu">
<p><span class="marginalizedparent"><a class="marginalized" href="#pnum_111" id="pnum_111">1</a></span> For any type <code class="sourceCode cpp">T</code>, for each function <code class="sourceCode cpp">std<span class="op">::</span>meta<span class="op">::</span><em>MOD</em></code> defined in this clause, <code class="sourceCode cpp">std<span class="op">::</span>meta<span class="op">::</span><em>MOD</em><span class="op">(^</span>T<span class="op">)</span></code> returns the reflection of the corresponding type <code class="sourceCode cpp">std<span class="op">::</span><em>MOD</em>_t<span class="op">&lt;</span>T<span class="op">&gt;</span></code> as specified in <span>21.3.8.6 <a href="https://wg21.link/meta.trans.ptr">[meta.trans.ptr]</a></span>.</p>
<div class="sourceCode" id="cb118"><pre class="sourceCode cpp"><code class="sourceCode cpp"><span id="cb118-1"><a href="#cb118-1"></a><span class="kw">consteval</span> info remove_pointer<span class="op">(</span>info type<span class="op">)</span>;</span>
<span id="cb118-2"><a href="#cb118-2"></a><span class="kw">consteval</span> info add_pointer<span class="op">(</span>info type<span class="op">)</span>;</span></code></pre></div>
</div>
</blockquote>
<h4 data-number="5.2.8.6" id="meta.reflection.trans.other-other-transformations"><span class="header-section-number">5.2.8.6</span> [meta.reflection.trans.other], Other transformations<a href="#meta.reflection.trans.other-other-transformations" class="self-link"></a></h4>
<p><span class="ednote" style="color: #0000ff">[ Editor&#39;s note: There are four transformations that are deliberately omitted here. <code class="sourceCode default">type_identity</code> and <code class="sourceCode default">enable_if</code> are not useful, <code class="sourceCode default">conditional(cond, t, f)</code> would just be a long way of writing <code class="sourceCode default">cond ? t : f</code>, and <code class="sourceCode default">basic_common_reference</code> is a class template intended to be specialized and not directly invoked. ]</span></p>
<blockquote>
<div class="addu">
<p><span class="marginalizedparent"><a class="marginalized" href="#pnum_112" id="pnum_112">1</a></span> For any type <code class="sourceCode cpp">T</code>, for each function <code class="sourceCode cpp">std<span class="op">::</span>meta<span class="op">::</span><em>MOD</em></code> defined in this clause with signature <code class="sourceCode cpp">std<span class="op">::</span>meta<span class="op">::</span>info<span class="op">(</span>std<span class="op">::</span>meta<span class="op">::</span>info<span class="op">)</span></code>, <code class="sourceCode cpp">std<span class="op">::</span>meta<span class="op">::</span><em>MOD</em><span class="op">(^</span>T<span class="op">)</span></code> returns the reflection of the corresponding type <code class="sourceCode cpp">std<span class="op">::</span><em>MOD</em>_t<span class="op">&lt;</span>T<span class="op">&gt;</span></code> as specified in <span>21.3.8.7 <a href="https://wg21.link/meta.trans.other">[meta.trans.other]</a></span>.</p>
<p><span class="marginalizedparent"><a class="marginalized" href="#pnum_113" id="pnum_113">2</a></span> For any pack of types <code class="sourceCode cpp">T<span class="op">...</span></code>, for each function <code class="sourceCode cpp">std<span class="op">::</span>meta<span class="op">::</span><em>VARIADIC-MOD</em></code> defined in this clause with signature <code class="sourceCode cpp">std<span class="op">::</span>meta<span class="op">::</span>info<span class="op">(</span>std<span class="op">::</span>span<span class="op">&lt;</span><span class="kw">const</span> std<span class="op">::</span>meta<span class="op">::</span>info<span class="op">&gt;)</span></code>, <code class="sourceCode cpp">std<span class="op">::</span>meta<span class="op">::</span><em>VARIADIC-MOD</em><span class="op">({^</span>T<span class="op">...})</span></code> returns the reflection of the corresponding type <code class="sourceCode cpp">std<span class="op">::</span><em>VARIADIC-MOD</em>_t<span class="op">&lt;</span>T<span class="op">...&gt;</span></code> as specified in <span>21.3.8.7 <a href="https://wg21.link/meta.trans.other">[meta.trans.other]</a></span>.</p>
<p><span class="marginalizedparent"><a class="marginalized" href="#pnum_114" id="pnum_114">3</a></span> For any type <code class="sourceCode cpp">T</code> and pack of types <code class="sourceCode cpp">U<span class="op">...</span></code>, <code class="sourceCode cpp">std<span class="op">::</span>meta<span class="op">::</span>invoke_result<span class="op">(^</span>T, <span class="op">{^</span>u<span class="op">...})</span></code> returns the reflection of the corresponding type <code class="sourceCode cpp">std<span class="op">::</span>invoke_result_t<span class="op">&lt;</span>T, U<span class="op">...&gt;</span></code> (<span>21.3.8.7 <a href="https://wg21.link/meta.trans.other">[meta.trans.other]</a></span>).</p>
<div class="sourceCode" id="cb119"><pre class="sourceCode cpp"><code class="sourceCode cpp"><span id="cb119-1"><a href="#cb119-1"></a><span class="kw">consteval</span> info remove_cvref<span class="op">(</span>info type<span class="op">)</span>;</span>
<span id="cb119-2"><a href="#cb119-2"></a><span class="kw">consteval</span> info decay<span class="op">(</span>info type<span class="op">)</span>;</span>
<span id="cb119-3"><a href="#cb119-3"></a><span class="kw">consteval</span> info common_type<span class="op">(</span>span<span class="op">&lt;</span><span class="kw">const</span> info<span class="op">&gt;</span> type_args<span class="op">)</span>;</span>
<span id="cb119-4"><a href="#cb119-4"></a><span class="kw">consteval</span> info common_reference<span class="op">(</span>span<span class="op">&lt;</span><span class="kw">const</span> info<span class="op">&gt;</span> type_args<span class="op">)</span>;</span>
<span id="cb119-5"><a href="#cb119-5"></a><span class="kw">consteval</span> info underlying_type<span class="op">(</span>info type<span class="op">)</span>;</span>
<span id="cb119-6"><a href="#cb119-6"></a><span class="kw">consteval</span> info invoke_result<span class="op">(</span>info type, span<span class="op">&lt;</span><span class="kw">const</span> info<span class="op">&gt;</span> type_args<span class="op">)</span>;</span>
<span id="cb119-7"><a href="#cb119-7"></a><span class="kw">consteval</span> info unwrap_reference<span class="op">(</span>info type<span class="op">)</span>;</span>
<span id="cb119-8"><a href="#cb119-8"></a><span class="kw">consteval</span> info unwrap_ref_decay<span class="op">(</span>info type<span class="op">)</span>;</span></code></pre></div>
<p><span class="marginalizedparent"><a class="marginalized" href="#pnum_115" id="pnum_115">4</a></span> [<em>Example</em>:</p>
<div class="sourceCode" id="cb120"><pre class="sourceCode cpp"><code class="sourceCode cpp"><span id="cb120-1"><a href="#cb120-1"></a><span class="co">// example implementation</span></span>
<span id="cb120-2"><a href="#cb120-2"></a><span class="kw">consteval</span> info unwrap_reference<span class="op">(</span>info type<span class="op">)</span> <span class="op">{</span></span>
<span id="cb120-3"><a href="#cb120-3"></a>  <span class="cf">if</span> <span class="op">(</span>has_template_arguments<span class="op">(</span>type<span class="op">)</span> <span class="op">&amp;&amp;</span> template_of<span class="op">(</span>type<span class="op">)</span> <span class="op">==</span> <span class="op">^</span>reference_wrapper<span class="op">)</span> <span class="op">{</span></span>
<span id="cb120-4"><a href="#cb120-4"></a>    <span class="cf">return</span> add_lvalue_reference<span class="op">(</span>template_arguments_of<span class="op">(</span>type<span class="op">)[</span><span class="dv">0</span><span class="op">])</span>;</span>
<span id="cb120-5"><a href="#cb120-5"></a>  <span class="op">}</span> <span class="cf">else</span> <span class="op">{</span></span>
<span id="cb120-6"><a href="#cb120-6"></a>    <span class="cf">return</span> type;</span>
<span id="cb120-7"><a href="#cb120-7"></a>  <span class="op">}</span></span>
<span id="cb120-8"><a href="#cb120-8"></a><span class="op">}</span></span></code></pre></div>
<p><em>-end example</em>]</p>
</div>
</blockquote>
<h1 data-number="6" style="border-bottom:1px solid #cccccc" id="bibliography"><span class="header-section-number">6</span> References<a href="#bibliography" class="self-link"></a></h1>
<div id="refs" class="references hanging-indent" role="doc-bibliography">
<div id="ref-N3980">
<p>[N3980] H. Hinnant, V. Falco, J. Byteway. 2014-05-24. Types don’t know #. <br />
<a href="https://wg21.link/n3980">https://wg21.link/n3980</a></p>
</div>
<div id="ref-P0784R7">
<p>[P0784R7] Daveed Vandevoorde, Peter Dimov,Louis Dionne, Nina Ranns, Richard Smith, Daveed Vandevoorde. 2019-07-22. More constexpr containers. <br />
<a href="https://wg21.link/p0784r7">https://wg21.link/p0784r7</a></p>
</div>
<div id="ref-P1061R5">
<p>[P1061R5] Barry Revzin, Jonathan Wakely. 2023-05-18. Structured Bindings can introduce a Pack. <br />
<a href="https://wg21.link/p1061r5">https://wg21.link/p1061r5</a></p>
</div>
<div id="ref-P1240R0">
<p>[P1240R0] Andrew Sutton, Faisal Vali, Daveed Vandevoorde. 2018-10-08. Scalable Reflection in C++. <br />
<a href="https://wg21.link/p1240r0">https://wg21.link/p1240r0</a></p>
</div>
<div id="ref-P1240R2">
<p>[P1240R2] Daveed Vandevoorde, Wyatt Childers, Andrew Sutton, Faisal Vali. 2022-01-14. Scalable Reflection. <br />
<a href="https://wg21.link/p1240r2">https://wg21.link/p1240r2</a></p>
</div>
<div id="ref-P1306R1">
<p>[P1306R1] Andrew Sutton, Sam Goodrick, Daveed Vandevoorde. 2019-01-21. Expansion statements. <br />
<a href="https://wg21.link/p1306r1">https://wg21.link/p1306r1</a></p>
</div>
<div id="ref-P1974R0">
<p>[P1974R0] Jeff Snyder, Louis Dionne, Daveed Vandevoorde. 2020-05-15. Non-transient constexpr allocation using propconst. <br />
<a href="https://wg21.link/p1974r0">https://wg21.link/p1974r0</a></p>
</div>
<div id="ref-P2237R0">
<p>[P2237R0] Andrew Sutton. 2020-10-15. Metaprogramming. <br />
<a href="https://wg21.link/p2237r0">https://wg21.link/p2237r0</a></p>
</div>
<div id="ref-P2670R1">
<p>[P2670R1] Barry Revzin. 2023-02-03. Non-transient constexpr allocation. <br />
<a href="https://wg21.link/p2670r1">https://wg21.link/p2670r1</a></p>
</div>
<div id="ref-P2996R0">
<p>[P2996R0] Barry Revzin, Wyatt Childers, Peter Dimov, Andrew Sutton, Faisal Vali, Daveed Vandevoorde. 2023-10-15. Reflection for C++26. <br />
<a href="https://wg21.link/p2996r0">https://wg21.link/p2996r0</a></p>
</div>
<div id="ref-P2996R1">
<p>[P2996R1] Barry Revzin, Wyatt Childers, Peter Dimov, Andrew Sutton, Faisal Vali, Daveed Vandevoorde. 2023-12-18. Reflection for C++26. <br />
<a href="https://wg21.link/p2996r1">https://wg21.link/p2996r1</a></p>
</div>
</div>
</div>
</div>
</body>
</html><|MERGE_RESOLUTION|>--- conflicted
+++ resolved
@@ -4,11 +4,7 @@
   <meta charset="utf-8" />
   <meta name="generator" content="mpark/wg21" />
   <meta name="viewport" content="width=device-width, initial-scale=1.0, user-scalable=yes" />
-<<<<<<< HEAD
-  <meta name="dcterms.date" content="2024-02-10" />
-=======
   <meta name="dcterms.date" content="2024-02-12" />
->>>>>>> f16a5bbc
   <title>Reflection for C++26</title>
   <style>
       code{white-space: pre-wrap;}
@@ -542,11 +538,7 @@
   </tr>
   <tr>
     <td>Date:</td>
-<<<<<<< HEAD
-    <td>2024-02-10</td>
-=======
     <td>2024-02-12</td>
->>>>>>> f16a5bbc
   </tr>
   <tr>
     <td style="vertical-align:top">Project:</td>
