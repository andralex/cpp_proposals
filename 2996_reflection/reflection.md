---
title: "Reflection for C++26"
document: P2996R2
date: today
audience: EWG
author:
    - name: Wyatt Childers
      email: <wcc@edg.com>
    - name: Peter Dimov
      email: <pdimov@gmail.com>
    - name: Dan Katz
      email: <dkatz85@bloomberg.net>
    - name: Barry Revzin
      email: <barry.revzin@gmail.com>
    - name: Andrew Sutton
      email: <andrew.n.sutton@gmail.com>
    - name: Faisal Vali
      email: <faisalv@gmail.com>
    - name: Daveed Vandevoorde
      email: <daveed@edg.com>

toc: true
toc-depth: 4
tag: constexpr
---

# Revision History

Since [@P2996R1], several changes to the overall library API:

* added `qualified_name_of` (to partner with `name_of`)
* removed `is_static` for being ambiguous, added `has_internal_linkage` (and `has_linkage` and `has_external_linkage`) and `is_static_member` instead
* added `is_class_member` and `is_namespace_member`

Since [@P2996R0]:

* added links to Compiler Explorer demonstrating just about all of the examples
* respecified `synth_struct` to `define_class`
* respecified a few metafunctions to be functions instead of function templates
* introduced section on error handling mechanism and our preference for exceptions (removing invalid reflections)
* added ticket counter and variant examples
* collapsed `entity_ref` and `pointer_to_member` into `value_of`

# Introduction

This is a proposal for a reduced initial set of features to support static reflection in C++.
Specifically, we are mostly proposing a subset of features suggested in [@P1240R2]:

  - the representation of program elements via constant-expressions producing
     _reflection values_ — _reflections_ for short — of an opaque type `std::meta::info`,
  - a _reflection operator_ (prefix `^`) that produces a reflection value for its operand construct,
  - a number of `consteval` _metafunctions_ to work with reflections (including deriving other reflections), and
  - constructs called _splicers_ to produce grammatical elements from reflections (e.g., `[: $refl$ :]`).

This proposal is not intended to be the end-game as far as reflection and compile-time
metaprogramming are concerned.  Instead, we expect it will be a useful core around which more
powerful features will be added incrementally over time.  In particular, we believe that most
or all the remaining features explored in P1240R2 and that code injection
(along the lines described in [@P2237R0]) are desirable directions to pursue.

Our choice to start with something smaller is primarily motivated by the belief that that
improves the chances of these facilities making it into the language sooner rather than
later.

## Notable Additions to P1240

While we tried to select a useful subset of the P1240 features, we also made a few additions and changes.
Most of those changes are minor.
For example, we added a `std::meta::test_type` interface that makes it convenient to use existing standard type predicates (such as `is_class_v`) in reflection computations.

One addition does stand out, however: We have added metafunctions that permit the synthesis of simple struct and union types.
While it is not nearly as powerful as generalized code injection (see [@P2237R0]), it can be remarkably effective in practice.

## Why a single opaque reflection type?

Perhaps the most common suggestion made regarding the framework outlined in P1240 is to
switch from the single `std::meta::info` type to a family of types covering various
language elements (e.g., `std::meta::variable`, `std::meta::type`, etc.).

We believe that doing so would be a mistake with very serious consequences for the future of C++.

Specifically, it would codify the language design into the type system.  We know from
experience that it has been quasi-impossible to change the semantics of standard types once they
were standardized, and there is no reason to think that such evolution would become easier in
the future.  Suppose for example that we had standardized a reflection type `std::meta::variable`
in C++03 to represent what the standard called "variables" at the time.  In C++11, the term
"variable" was extended to include "references".  Such an change would have been difficult to
do given that C++ by then likely would have had plenty of code that depended on a type arrangement
around the more restricted definition of "variable".  That scenario is clearly backward-looking,
but there is no reason to believe that similar changes might not be wanted in the future and we
strongly believe that it behooves us to avoid adding undue constraints on the evolution of the
language.

Other advantages of a single opaque type include:

  - it makes no assumptions about the representation used within the implementation
    (e.g., it doesn't advantage one compiler over another),
  - it is trivially extensible (no types need to be added to represent additional
    language elements and meta-elements as the language evolves), and
  - it allows convenient collections of heterogeneous constructs without having
    to surface reference semantics (e.g., a `std::vector<std::meta::info>`
    can easily represent a mixed template argument list — containing types and
    nontypes — without fear of slicing values).


## Implementation Status

Lock3 implemented the equivalent of much that is proposed here in a fork of Clang (specifically, it worked with the P1240 proposal, but also included several other capabilities including a first-class injection mechanism).

EDG has an ongoing implementation of this proposal that is currently available on Compiler Explorer (thank you, Matt Godbolt).
Nearly all of the examples below have links to compiler explorer demonstrating them.

The implementation is not complete (notably, for debugging purposes, `name_of(^int)` yields an empty string and `name_of(^std::optional<std::string>)` yields `"optional"`, neither of which are what we want).
The implementation will evolve along with this paper.
The EDG implementation also lacks some of the other language features we would like to be able to take advantage of.
In particular, it does not support expansion statements.
A workaround that will be used in the linked implementations of examples is the following facility:

::: bq
```cpp
namespace __impl {
  template<auto... vals>
  struct replicator_type {
    template<typename F>
      constexpr void operator>>(F body) const {
        (body.template operator()<vals>(), ...);
      }
  };

  template<auto... vals>
  replicator_type<vals...> replicator = {};
}

template<typename R>
consteval auto expand(R range) {
  std::vector<std::meta::info> args;
  for (auto r : range) {
    args.push_back(reflect_value(r));
  }
  return substitute(^__impl::replicator, args);
}
```
:::

Used like:

::: cmptable
### With expansion statements
```cpp
template <typename E>
  requires std::is_enum_v<E>
constexpr std::string enum_to_string(E value) {
  template for (constexpr auto e : std::meta::members_of(^E)) {
    if (value == [:e:]) {
      return std::string(std::meta::name_of(e));
    }
  }

  return "<unnamed>";
}
```

### With `expand` workaround
```cpp
template<typename E>
  requires std::is_enum_v<E>
constexpr std::string enum_to_string(E value) {
  std::string result = "<unnamed>";
  [:expand(std::meta::enumerators_of(^E)):] >> [&]<auto e>{
    if (value == [:e:]) {
      result = std::meta::name_of(e);
    }
  };
  return result;
}
```
:::

# Examples

We start with a number of examples that show off what is possible with the proposed set of features.
It is expected that these are mostly self-explanatory.
Read ahead to the next sections for a more systematic description of each element of this proposal.

A number of our examples here show a few other language features that we hope to progress at the same time. This facility does not strictly rely on these features, and it is possible to do without them - but it would greatly help the usability experience if those could be adopted as well:

* expansion statements [@P1306R1]
* non-transient constexpr allocation [@P0784R7] [@P1974R0] [@P2670R1]

## Back-And-Forth

Our first example is not meant to be compelling but to show how to go back and forth between the reflection domain and the grammatical domain:

::: bq
```c++
constexpr auto r = ^int;
typename[:r:] x = 42;       // Same as: int x = 42;
typename[:^char:] c = '*';  // Same as: char c = '*';
```
:::

The `typename` prefix can be omitted in the same contexts as with dependent qualified names.  For example:

:::bq
```c++
using MyType = [:sizeof(int)<sizeof(long)? ^long : ^int:];  // Implicit "typename" prefix.
```
:::

[On Compiler Explorer](https://godbolt.org/z/13anqE1Pa).


## Selecting Members

Our second example enables selecting a member "by number" for a specific type:

:::bq
```c++
struct S { unsigned i:2, j:6; };

consteval auto member_number(int n) {
  if (n == 0) return ^S::i;
  else if (n == 1) return ^S::j;
}

int main() {
  S s{0, 0};
  s.[:member_number(1):] = 42;  // Same as: s.j = 42;
  s.[:member_number(5):] = 0;   // Error (member_number(5) is not a constant).
}
```
:::

This example also illustrates that bit fields are not beyond the reach of this proposal.

[On Compiler Explorer](https://godbolt.org/z/vT4rbva7M)

## List of Types to List of Sizes

Here, `sizes` will be a `std::array<std::size_t, 3>` initialized with `{sizeof(int), sizeof(float), sizeof(double)}`:

::: bq
```c++
constexpr std::array types = {^int, ^float, ^double};
constexpr std::array sizes = []{
  std::array<std::size_t, types.size()> r;
  std::ranges::transform(types, r.begin(), std::meta::size_of);
  return r;
}();
```
:::

Compare this to the following type-based approach, which produces the same array `sizes`:

::: bq
```c++
template<class...> struct list {};

using types = list<int, float, double>;

constexpr auto sizes = []<template<class...> class L, class... T>(L<T...>) {
    return std::array<std::size_t, sizeof...(T)>{{ sizeof(T)... }};
}(types{});
```
:::

[On Compiler Explorer](https://godbolt.org/z/4xz9Wsa8f).

## Implementing `make_integer_sequence`

We can provide a better implementation of `make_integer_sequence` than a hand-rolled approach using regular template metaprogramming (although standard libraries today rely on an intrinsic for this):

:::bq
```c++
#include <utility>
#include <vector>

template<typename T>
consteval std::meta::info make_integer_seq_refl(T N) {
  std::vector args{^T};
  for (T k = 0; k < N; ++k) {
    args.push_back(std::meta::reflect_value(k));
  }
  return substitute(^std::integer_sequence, args);
}

template<typename T, T N>
  using make_integer_sequence = [:make_integer_seq_refl<T>(N):];
```
:::

[On Compiler Explorer](https://godbolt.org/z/bvPeqvaK5).

## Getting Class Layout

::: bq
```c++
struct member_descriptor
{
  std::size_t offset;
  std::size_t size;
};

// returns std::array<member_descriptor, N>
template <typename S>
consteval auto get_layout() {
  constexpr auto members = nonstatic_data_members_of(^S);
  std::array<member_descriptor, members.size()> layout;
  for (int i = 0; i < members.size(); ++i) {
      layout[i] = {.offset=offset_of(members[i]), .size=size_of(members[i])};
  }
  return layout;
}

struct X
{
    char a;
    int b;
    double c;
};

/*constexpr*/ auto Xd = get_layout<X>();

/*
where Xd would be std::array<member_descriptor, 3>{@{@
  { 0, 1 }, { 4, 4 }, { 8, 8 }
}}
*/
```
:::

[On Compiler Explorer](https://godbolt.org/z/rbbWY99TM).

## Enum to String

One of the most commonly requested facilities is to convert an enum value to a string (this example relies on expansion statements):

::: bq
```c++
template <typename E>
  requires std::is_enum_v<E>
constexpr std::string enum_to_string(E value) {
  template for (constexpr auto e : std::meta::members_of(^E)) {
    if (value == [:e:]) {
      return std::string(std::meta::name_of(e));
    }
  }

  return "<unnamed>";
}

enum Color { red, green, blue };
static_assert(enum_to_string(Color::red) == "red");
static_assert(enum_to_string(Color(42)) == "<unnamed>");
```
:::

We can also do the reverse in pretty much the same way:

::: bq
```c++
template <typename E>
  requires std::is_enum_v<E>
constexpr std::optional<E> string_to_enum(std::string_view name) {
  template for (constexpr auto e : std::meta::members_of(^E)) {
    if (name == std::meta::name_of(e)) {
      return [:e:];
    }
  }

  return std::nullopt;
}
```
:::

But we don't have to use expansion statements - we can also use algorithms. For instance, `enum_to_string` can also be implemented this way (this example relies on non-transient constexpr allocation):

::: bq
```c++
template <typename E>
  requires std::is_enum_v<E>
constexpr std::string enum_to_string(E value) {
  constexpr auto enumerators =
    std::meta::members_of(^E)
    | std::views::transform([](std::meta::info e){
        return std::pair<E, std::string>(std::meta::value_of<E>(e), std::meta::name_of(e));
      })
    | std::ranges::to<std::map>();

  auto it = enumerators.find(value);
  if (it != enumerators.end()) {
    return it->second;
  } else {
    return "<unnamed>";
  }
}
```
:::

Note that this last version has lower complexity: While the versions using an expansion statement use an expected O(N) number of comparisons to find the matching entry, a `std::map` achieves the same with O(log(N)) complexity (where N is the number of enumerator constants).

[On Compiler Explorer](https://godbolt.org/z/Y5va8MqzG).

## Parsing Command-Line Options

Our next example shows how a command-line option parser could work by automatically inferring flags based on member names. A real command-line parser would of course be more complex, this is just the beginning.

::: bq
```c++
template<typename Opts>
auto parse_options(std::span<std::string_view const> args) -> Opts {
  Opts opts;
  template for (constexpr auto dm : nonstatic_data_members_of(^Opts)) {
    auto it = std::ranges::find_if(args,
      [](std::string_view arg){
        return arg.starts_with("--") && arg.substr(2) == name_of(dm);
      });

    if (it == args.end()) {
      // no option provided, use default
      continue;
    } else if (it + 1 == args.end()) {
      std::print(stderr, "Option {} is missing a value\n", *it);
      std::exit(EXIT_FAILURE);
    }

    using T = typename[:type_of(dm):];
    auto iss = std::ispanstream(it[1]);
    if (iss >> opts.[:dm:]; !iss) {
      std::print(stderr, "Failed to parse option {} into a {}\n", *it, display_name_of(^T));
      std::exit(EXIT_FAILURE);
    }
  }
  return opts;
}

struct MyOpts {
  std::string file_name = "input.txt";  // Option "--file_name <string>"
  int    count = 1;                     // Option "--count <int>"
};

int main(int argc, char *argv[]) {
  MyOpts opts = parse_options<MyOpts>(std::vector<std::string_view>(argv+1, argv+argc));
  // ...
}
```
:::

This example is based on a presentation by Matúš Chochlík.

[On Compiler Explorer](https://godbolt.org/z/G4dh3jq8a).

## A Simple Tuple Type

:::bq
```c++
#include <meta>

template<typename... Ts> struct Tuple {
  struct storage;

  static_assert(is_type(define_class(^storage, {data_member_spec(^Ts)...})));
  storage data;

  Tuple(): data{} {}
  Tuple(Ts const& ...vs): data{ vs... } {}
};

template<typename... Ts>
  struct std::tuple_size<Tuple<Ts...>>: public integral_constant<size_t, sizeof...(Ts)> {};

template<std::size_t I, typename... Ts>
  struct std::tuple_element<I, Tuple<Ts...>> {
    static constexpr std::array types = {^Ts...};
    using type = [: types[I] :];
  };

consteval std::meta::info get_nth_field(std::meta::info r, std::size_t n) {
  return nonstatic_data_members_of(r)[n];
}

template<std::size_t I, typename... Ts>
  constexpr auto get(Tuple<Ts...> &t) noexcept -> std::tuple_element_t<I, Tuple<Ts...>>& {
    return t.data.[:get_nth_field(^decltype(t.data), I):];
  }
// Similarly for other value categories...
```
:::

This example uses a "magic" `std::meta::define_class` template along with member reflection through the `nonstatic_data_members_of` metafunction to implement a `std::tuple`-like type without the usual complex and costly template metaprogramming tricks that that involves when these facilities are not available.
`define_class` takes a reflection for an incomplete class or union plus a vector of nonstatic data member descriptions, and completes the give class or union type to have the described members.

[On Compiler Explorer](https://godbolt.org/z/4P15rnbxh).

## A Simple Variant Type

Similarly to how we can implement a tuple using `define_class` to create on the fly a type with one member for each `Ts...`, we can implement a variant that simply defines a `union` instead of a `struct`.
One difference here is how the destructor of a `union` is currently defined:

::: bq
```cpp
union U1 {
  int i;
  char c;
};

union U2 {
  int i;
  std::string s;
};
```
:::

`U1` has a trivial destructor, but `U2`'s destructor is defined as deleted (because `std::string` has a non-trivial destructor).
This is a problem because we need to define this thing... somehow.
However, for the purposes of `define_class`, there really is only one reasonable option to choose here:

::: bq
```cpp
template <class... Ts>
union U {
  // all of our members
  Ts... members;

  // a defaulted destructor if all of the types are trivially destructible
  constexpr ~U() requires (std::is_trivially_destructible_v<Ts> && ...) = default;

  // ... otherwise a destructor that does nothing
  constexpr ~U() { }
};
```
:::

If we make [`define_class`](#data_member_spec-define_class) for a `union` have this behavior, then we can implement a `variant` in a much more straightforward way than in current implementations.
This is not a complete implementation of `std::variant` (and cheats using libstdc++ internals, and also uses Boost.Mp11's `mp_with_index`) but should demonstrate the idea:

::: bq
```cpp
template <typename... Ts>
class Variant {
    union Storage;
    struct Empty { };

    static_assert(is_type(define_class(^Storage, {
        data_member_spec(^Empty, {.name="empty"}),
        data_member_spec(^Ts)...
    })));

    static constexpr std::array<std::meta::info, sizeof...(Ts)> types = {^Ts...};

    static consteval std::meta::info get_nth_field(std::size_t n) {
        return nonstatic_data_members_of(^Storage)[n+1];
    }

    Storage storage_;
    int index_ = -1;

    // cheat: use libstdc++'s implementation
    template <typename T>
    static constexpr size_t accepted_index = std::__detail::__variant::__accepted_index<T, std::variant<Ts...>>;

    template <class F>
    constexpr auto with_index(F&& f) const -> decltype(auto) {
        return mp_with_index<sizeof...(Ts)>(index_, (F&&)f);
    }

public:
    constexpr Variant() requires std::is_default_constructible_v<[: types[0] :]>
        // should this work: storage_{. [: get_nth_field(0) :]{} }
        : storage_{.empty={}}
        , index_(0)
    {
        std::construct_at(&storage_.[: get_nth_field(0) :]);
    }

    constexpr ~Variant() requires (std::is_trivially_destructible_v<Ts> and ...) = default;
    constexpr ~Variant() {
        if (index_ != -1) {
            with_index([&](auto I){
                std::destroy_at(&storage_.[: get_nth_field(I) :]);
            });
        }
    }

    template <typename T, size_t I = accepted_index<T&&>>
        requires (!std::is_base_of_v<Variant, std::decay_t<T>>)
    constexpr Variant(T&& t)
        : storage_{.empty={}}
        , index_(-1)
    {
        std::construct_at(&storage_.[: get_nth_field(I) :], (T&&)t);
        index_ = (int)I;
    }

    // you can't actually express this constraint nicely until P2963
    constexpr Variant(Variant const&) requires (std::is_trivially_copyable_v<Ts> and ...) = default;
    constexpr Variant(Variant const& rhs)
            requires ((std::is_copy_constructible_v<Ts> and ...)
                and not (std::is_trivially_copyable_v<Ts> and ...))
        : storage_{.empty={}}
        , index_(-1)
    {
        rhs.with_index([&](auto I){
            constexpr auto field = get_nth_field(I);
            std::construct_at(&storage_.[: field :], rhs.storage_.[: field :]);
            index_ = I;
        });
    }

    constexpr auto index() const -> int { return index_; }

    template <class F>
    constexpr auto visit(F&& f) const -> decltype(auto) {
        if (index_ == -1) {
            throw std::bad_variant_access();
        }

        return mp_with_index<sizeof...(Ts)>(index_, [&](auto I) -> decltype(auto) {
            return std::invoke((F&&)f,  storage_.[: get_nth_field(I) :]);
        });
    }
};
```
:::

Effectively, `Variant<T, U>` synthesizes a union type `Storage` which looks like this:

::: bq
```cpp
union Storage {
    Empty empty;
    T @*unnamed~0~*@;
    U @*unnamed~1~*@;

    ~Storage() requires std::is_trivially_destructible_v<T> && std::is_trivially_destructible_v<U> = default;
    ~Storage() { }
}
```
:::

The question here is whether we should be should be able to directly initialize members of a defined union using a splicer, as in:

::: bq
```cpp
: storage{.[: get_nth_field(0) :]={}}
```
:::

Arguably, the answer should be yes - this would be consistent with how other accesses work.

[On Compiler Explorer](https://godbolt.org/z/Efz5vsjaa).

## Struct to Struct of Arrays

::: bq
```c++
#include <meta>
#include <array>

template <typename T, std::size_t N>
struct struct_of_arrays_impl;

consteval auto make_struct_of_arrays(std::meta::info type,
                                     std::meta::info N) -> std::meta::info {
  std::vector<std::meta::info> old_members = nonstatic_data_members_of(type);
  std::vector<std::meta::info> new_members = {};
  for (std::meta::info member : old_members) {
    auto array_type = substitute(^std::array, {type_of(member), N });
    auto mem_descr = data_member_spec(array_type, {.name = name_of(member)});
    new_members.push_back(mem_descr);
  }
  return std::meta::define_class(
    substitute(^struct_of_arrays_impl, {type, N}),
    new_members);
}

template <typename T, size_t N>
using struct_of_arrays = [: make_struct_of_arrays(^T, ^N) :];
```
:::

Example:

::: bq
```c++
struct point {
  float x;
  float y;
  float z;
};

using points = struct_of_arrays<point, 30>;
// equivalent to:
// struct points {
//   std::array<float, 30> x;
//   std::array<float, 30> y;
//   std::array<float, 30> z;
// };
```
:::

Again, the combination of `nonstatic_data_members_of` and `define_class` is put to good use.

[On Compiler Explorer](https://godbolt.org/z/8rT77KxjP).


## Parsing Command-Line Options II

Now that we've seen a couple examples of using `std::meta::define_class` to create a type, we can create a more sophisticated command-line parser example.

This is the opening example for [clap](https://docs.rs/clap/latest/clap/) (Rust's **C**ommand **L**ine **A**rgument **P**arser):

::: bq
```c++
struct Args : Clap {
  Option<std::string, {.use_short=true, .use_long=true}> name;
  Option<int, {.use_short=true, .use_long=true}> count = 1;
};

int main(int argc, char** argv) {
  auto opts = Args{}.parse(argc, argv);

  for (int i = 0; i < opts.count; ++i) {  // opts.count has type int
    std::print("Hello {}!", opts.name);   // opts.name has type std::string
  }
}
```
:::

Which we can implement like this:

::: bq
```c++
struct Flags {
  bool use_short;
  bool use_long;
};

template <typename T, Flags flags>
struct Option {
  std::optional<T> initializer = {};

  // some suitable constructors and accessors for flags
};

// convert a type (all of whose non-static data members are specializations of Option)
// to a type that is just the appropriate members.
// For example, if type is a reflection of the Args presented above, then this
// function would evaluate to a reflection of the type
// struct {
//   std::string name;
//   int count;
// }
consteval auto spec_to_opts(std::meta::info opts,
                            std::meta::info spec) -> std::meta::info {
  std::vector<std::meta::info> new_members;
  for (std::meta::info member : nonstatic_data_members_of(spec)) {
    auto new_type = template_arguments_of(type_of(member))[0];
    new_members.push_back(data_member_spec(new_type, {.name=name_of(member)}));
  }
  return define_class(opts, new_members);
}

struct Clap {
  template <typename Spec>
  auto parse(this Spec const& spec, int argc, char** argv) {
    std::vector<std::string_view> cmdline(argv+1, argv+argc)

    // check if cmdline contains --help, etc.

    struct Opts;
    static_assert(is_type(spec_to_opts(^Opts, ^Spec)));
    Opts opts;

    template for (constexpr auto [sm, om] : std::views::zip(nonstatic_data_members_of(^Spec),
                                                            nonstatic_data_members_of(^Opts))) {
      auto const& cur = spec.[:sm:];
      constexpr auto type = type_of(om);

      // find the argument associated with this option
      auto it = std::ranges::find_if(cmdline,
        [&](std::string_view arg){
          return (cur.use_short && arg.size() == 2 && arg[0] == '-' && arg[1] == name_of(sm)[0])
              || (cur.use_long && arg.starts_with("--") && arg.substr(2) == name_of(sm));
        });

      // no such argument
      if (it == cmdline.end()) {
        if constexpr (has_template_arguments(type) and template_of(type) == ^std::optional) {
          // the type is optional, so the argument is too
          continue;
        } else if (cur.initializer) {
          // the type isn't optional, but an initializer is provided, use that
          opts.[:om:] = *cur.initializer;
          continue;
        } else {
          std::print(stderr, "Missing required option {}\n", name_of(sm));
          std::exit(EXIT_FAILURE);
        }
      } else if (it + 1 == cmdline.end()) {
        std::print(stderr, "Option {} for {} is missing a value\n", *it, name_of(sm));
        std::exit(EXIT_FAILURE);
      }

      // found our argument, try to parse it
      auto iss = ispanstream(it[1]);
      if (iss >> opts.[:om:]; !iss) {
        std::print(stderr, "Failed to parse {:?} into option {} of type {}\n",
          it[1], name_of(sm), display_name_of(type));
        std::exit(EXIT_FAILURE);
      }
    }
    return opts;
  }
};
```
:::

[On Compiler Explorer](https://godbolt.org/z/1esbcq4jq).

## A Universal Formatter

This example is taken from Boost.Describe:

::: bq
```cpp
struct universal_formatter {
  constexpr auto parse(auto& ctx) { return ctx.begin(); }

  template <typename T>
  auto format(T const& t, auto& ctx) const {
    auto out = std::format_to(ctx.out(), "{}@{@{", name_of(^T));

    auto delim = [first=true]() mutable {
      if (!first) {
        *out++ = ',';
        *out++ = ' ';
      }
      first = false;
    };

    template for (constexpr auto base : bases_of(^T)) {
      delim();
      out = std::format_to(out, "{}", static_cast<[:base:] const&>(t));
    }

    template for (constexpr auto mem : nonstatic_data_members_of(^T)) {
      delim();
      out = std::format_to(out, ".{}={}", name_of(mem), t.[:mem:]);
    }

    *out++ = '}';
    return out;
  }
};

struct X { int m1 = 1; };
struct Y { int m2 = 2; };
class Z : public X, private Y { int m3 = 3; int m4 = 4; };

template <> struct std::formatter<X> : universal_formatter { };
template <> struct std::formatter<Y> : universal_formatter { };
template <> struct std::formatter<Z> : universal_formatter { };

int main() {
    std::println("{}", Z()); // Z{X{.m1 = 1}, Y{.m2 = 2}, .m3 = 3, .m4 = 4}
}
```
:::

This example is not implemented on compiler explorer at this time, but only because of issues compiling both `std::format` and `fmt::format.`

## Implementing member-wise `hash_append`

Based on the [@N3980] API:

::: bq
```cpp
template <typename H, typename T> requires std::is_standard_layout_v<T>
void hash_append(H& algo, T const& t) {
    template for (constexpr auto mem : nonstatic_data_members_of(^T)) {
        hash_append(algo, t.[:mem:]);
    }
}
```
:::

## Converting a Struct to a Tuple

This approach requires allowing packs in structured bindings [@P1061R5], but can also be written using `std::make_index_sequence`:

::: bq
```c++
template <typename T>
constexpr auto struct_to_tuple(T const& t) {
  constexpr auto members = nonstatic_data_members_of(^T);

  constexpr auto indices = []{
    std::array<int, members.size()> indices;
    std::ranges::iota(indices, 0);
    return indices;
  }();

  constexpr auto [...Is] = indices;
  return std::make_tuple(t.[: members[Is] :]...);
}
```
:::

An alternative approach is:

::: bq
```cpp
consteval auto struct_to_tuple_type(info type) -> info {
  return substitute(^std::tuple,
                    nonstatic_data_members_of(type)
                    | std::ranges::transform(std::meta::type_of)
                    | std::ranges::transform(std::meta::remove_cvref)
                    | std::ranges::to<std::vector>());
}

template <typename To, typename From, std::meta::info ... members>
constexpr auto struct_to_tuple_helper(From const& from) -> To {
  return To(from.[:members:]...);
}

template<typename From>
consteval auto get_struct_to_tuple_helper() {
  using To = [: struct_to_tuple_type(^From): ];

  std::vector args = {^To, ^From};
  for (auto mem : nonstatic_data_members_of(^From)) {
    args.push_back(reflect_value(mem));
  }

  /*
  Alternatively, with Ranges:
  args.append_range(
    nonstatic_data_members_of(^From)
    | std::views::transform(std::meta::reflect_value)
    );
  */

  return value_of<To(*)(From const&)>(
    substitute(^struct_to_tuple_helper, args));
}

template <typename From>
constexpr auto struct_to_tuple(From const& from) {
  return get_struct_to_tuple_helper<From>()(from);
}
```
:::

Here, `struct_to_tuple_type` takes a reflection of a type like `struct { T t; U const& u; V v; }` and returns a reflection of the type `std::tuple<T, U, V>`.
That gives us the return type.
Then, `struct_to_tuple_helper` is a function template that does the actual conversion --- which it can do by having all the reflections of the members as a non-type template parameter pack.
This is a `constexpr` function and not a `consteval` function because in the general case the conversion is a run-time operation.
However, determining the instance of `struct_to_tuple_helper` that is needed is a compile-time operation and has to be performed with a `consteval` function (because the function invokes `nonstatic_data_members_of`), hence the separate function template `get_struct_to_tuple_helper()`.

Everything is put together by using `substitute` to create the instantiation of `struct_to_tuple_helper` that we need, and a compile-time reference to that instance is obtained with `value_of`.
Thus `f` is a function reference to the correct specialization of `struct_to_tuple_helper`, which we can simply invoke.

[On Compiler Explorer](https://godbolt.org/z/Moqf84nc1), with a different implementation than either of the above.

## Compile-Time Ticket Counter

The features proposed here make it a little easier to update a ticket counter at compile time.
This is not an ideal implementation (we'd prefer direct support for compile-time —-- i.e., `consteval` --- variables), but it shows how compile-time mutable state surfaces in new ways.

::: bq
```cpp
class TU_Ticket {
  template<int N> struct Helper {
    static constexpr int value = N;
  };
public:
  static consteval int next() {
    // Search for the next incomplete Helper<k>.
    std::meta::info r;
    for (int k = 0;; ++k) {
      r = substitute(^Helper, { std::meta::reflect_value(k) });
      if (is_incomplete_type(r)) break;
    }
    // Return the value of its member.  Calling static_data_members_of
    // triggers the instantiation (i.e., completion) of Helper<k>.
    return value_of<int>(static_data_members_of(r)[0]);
  }
};

int x = TU_Ticket::next();  // x initialized to 0.
int y = TU_Ticket::next();  // y initialized to 1.
int z = TU_Ticket::next();  // z initialized to 2.
```
:::

Note that this relies on the fact that a call to `substitute` returns a specialization of a template, but doesn't trigger the instantiation of that specialization.
Thus, the only instantiations of `TU_Ticket::Helper` occur because of the call to `nonstatic_data_members_of` (which is a singleton representing the lone `value` member).

[On Compiler Explorer](https://godbolt.org/z/1vEjW4sTr).

# Proposed Features

## The Reflection Operator (`^`)

The reflection operator produces a reflection value from a grammatical construct (its operand):

> | _unary-expression_:
> |       ...
> |       `^` `::`
> |       `^` _namespace-name_
> |       `^` _type-id_
> |       `^` _cast-expression_

Note that _cast-expression_ includes _id-expression_, which in turn can designate templates, member names, etc.

The current proposal requires that the _cast-expression_ be:

  - a _primary-expression_ referring to a function or member function, or
  - a _primary-expression_ referring to a variable, static data member, or structured binding, or
  - a _primary-expression_ referring to a nonstatic data member, or
  - a _primary-expression_ referring to a template, or
  - a constant-expression.

In a SFINAE context, a failure to substitute the operand of a reflection operator construct causes that construct to not evaluate to constant.

### Syntax discussion

The original TS landed on `@[reflexpr]{.cf}@(...)` as the syntax to reflect source constructs and [@P1240R0] adopted that syntax as well.
As more examples were discussed, it became clear that that syntax was both (a) too "heavy" and (b) insufficiently distinct from a function call.
SG7 eventually agreed upon the prefix `^` operator. The "upward arrow" interpretation of the caret matches the "lift" or "raise" verbs that are sometimes used to describe the reflection operation in other contexts.

The caret already has a meaning as a binary operator in C++ ("exclusive OR"), but that is clearly not conflicting with a prefix operator.
In C++/CLI (a Microsoft C++ dialect) the caret is also used as a new kind of `$ptr-operator$` ([dcl.decl.general]{.sref}) to declare ["handles"](https://learn.microsoft.com/en-us/cpp/extensions/handle-to-object-operator-hat-cpp-component-extensions?view=msvc-170).
That is also not conflicting with the use of the caret as a unary operator because C++/CLI uses the usual prefix `*` operator to dereference handled.

Apple also uses the caret in the [syntax "blocks"](https://developer.apple.com/library/archive/documentation/Cocoa/Conceptual/ProgrammingWithObjectiveC/WorkingwithBlocks/WorkingwithBlocks.html) and unfortunately we believe that does conflict with our proposed use of the caret.

Since the syntax discussions in SG7 landed on the use of the caret, new basic source characters have become available: `@`, `` ` ``{.op}, and `$`{.op}.
Of those, `@` seems the most likely substitute for the caret, because `$`{.op} is used for splice-like operations in other languages and `` ` ``{.op} is suggestive of some kind of quoting (which may be useful in future metaprogramming syntax developments).

Another option might be the use of the backslash (`\`{.op}).
It currently has a meaning at the end of a line of source code, but we could still use it as a prefix operator with the constraint that the reflected operand has to start on the same source line.  If we were to opt for that choice, it could make sense to use the slash (`/`{.op}) as a unary operator denoting splicing (see [Splicers](#splicers) below) so that `\`{.op} would correspond to "raise" and `/`{.op} would correspond to "lower".


## Splicers (`[:`...`:]`)

A reflection can be "spliced" into source code using one of several _splicer_ forms:

 - `[: r :]` produces an _expression_ evaluating to the entity or constant value represented by `r` in grammatical contexts that permit expressions.  In type-only contexts ([temp.res.general]{.sref}/4), `[: r :]` produces a type (and `r` must be the reflection of a type). In contexts that only permit a namespace name, `[: r :]` produces a namespace (and `r` must be the reflection of a namespace or alias thereof).
 - `typename[: r :]` produces a _simple-type-specifier_ corresponding to the type represented by `r`.
 - `template[: r :]` produces a _template-name_ corresponding to the template represented by `r`.
 - `[:r:]::` produces a _nested-name-specifier_ corresponding to the namespace, enumeration type, or class type represented by `r`.

The operand of a splicer is implicitly converted to a `std::meta::info` prvalue (i.e., if the operand expression has a class type that with a conversion function to convert to `std::meta::info`, splicing can still work).

Attempting to splice a reflection value that does not meet the requirement of the splice is ill-formed.
For example:

:::bq
```c++
typename[: ^:: :] x = 0;  // Error.
```
:::

### Range Splicers

The splicers described above all take a single object of type `std::meta::info` (described in more detail below).
However, there are many cases where we don't have a single reflection, we have a range of reflections - and we want to splice them all in one go.
For that, we need a different form of splicer: a range splicer.

Construct the [struct-to-tuple](#converting-a-struct-to-a-tuple) example from above. It was demonstrated using a single splice, but it would be simpler if we had a range splice:

::: cmptable
### With Single Splice
```c++
template <typename T>
constexpr auto struct_to_tuple(T const& t) {
  constexpr auto members = nonstatic_data_members_of(^T);

  constexpr auto indices = []{
    std::array<int, members.size()> indices;
    std::ranges::iota(indices, 0);
    return indices;
  }();

  constexpr auto [...Is] = indices;
  return std::make_tuple(t.[: members[Is] :]...);
}
```

### With Range Splice
```c++
template <typename T>
constexpr auto struct_to_tuple(T const& t) {
  constexpr auto members = nonstatic_data_members_of(^T);
  return std::make_tuple(t.[: ...members :]...);
}
```
:::

A range splice, `[: ... r :]`, would accept as its argument a constant range of `meta::info`, `r`, and  would behave as an unexpanded pack of splices. So the above expression

:::bq
```c++
make_tuple(t.[: ... members :]...)
```
:::

would evaluate as

::: bq
```c++
make_tuple(t.[:members[0]:], t.[:members[1]:], ..., t.[:members[$N-1$]:])
```
:::

This is a very useful facility indeed!

However, range splicing of dependent arguments is at least an order of magnitude harder to implement than ordinary splicing. We think that not including range splicing gives us a better chance of having reflection in C++26.
Especially since, as this paper's examples demonstrate, a lot can be done without them.

Another way to work around a lack of range splicing would be to implement `with_size<N>(f)`, which would behave like `f(integral_constant<size_t, 0>{}, integral_constant<size_t, 0>{}, ..., integral_constant<size_t, N-1>{})`.
Which is enough for a tolerable implementation:

::: bq
```c++
template <typename T>
constexpr auto struct_to_tuple(T const& t) {
  constexpr auto members = nonstatic_data_members_of(^T);
  return with_size<members.size()>([&](auto... Is){
    return std::make_tuple(t.[: members[Is] :]...);
  });
}
```
:::

(P1240 did propose range splicers.)

### Syntax discussion

Early discussions of splice-like constructs (related to the TS design) considered using `@[unreflexpr]{.cf}@(...)` for that purpose.
[@P1240R0] adopted that option for _expression_ splicing, observing that a single splicing syntax could not viably be parsed (some disambiguation is needed to distinguish types and templates).
S-7 eventually agreed with the `[: ... :]` syntax --- with disambiguating tokens such as `typename` where needed --- which is a little lighter and more distinctive.

We propose `[:` and `:]` be single tokens rather than combinations of `[`, `]`, and `:`.
Among others, it simplifies the handling of expressions like `arr[[:refl():]]`.
On the flip side, it requires a special rule like the one that was made to handle `<::` to leave the meaning of `arr[::N]` unchanged and another one to avoid breaking a (somewhat useless) attribute specifier of the form `[[using ns:]]`.

A syntax that is delimited on the left and right is useful here because spliced expressions may involve lower-precedence operators.
However, there are other possibilities.
For example, now that `$`{.op} is available in the basic source character set, we might consider `@[$]{.op}@<$expr$>`.
This is somewhat natural to those of us that have used systems where `$`{.op} is used to expand placeholders in document templates.  For example:

::: bq
```c++
@[$]{.op}@select_type(3) *ptr = nullptr;
```
:::

The prefixes `typename` and `template` are only strictly needed in some cases where the operand of the splice is a dependent expression.
In our proposal, however, we only make `typename` optional in the same contexts where it would be optional for qualified names with dependent name qualifiers.
That has the advantage to catch unfortunate errors while keeping a single rule and helping human readers parse the intended meaning of otherwise ambiguous constructs.


## `std::meta::info`

The type `std::meta::info` can be defined as follows:

::: bq
```c++
namespace std {
  namespace meta {
    using info = decltype(^int);
  }
}
```
:::

In our initial proposal a value of type `std::meta::info` can represent:

  - any (C++) type and type alias
  - any function or member function
  - any variable, static data member, or structured binding
  - any non-static data member
  - any constant value
  - any template
  - any namespace

Notably absent at this time are general non-constant expressions (that aren't *expression-id*s referring to functions, variables or structured bindings).  For example:

::: bq
```c++
int x = 0;
void g() {
  [:^x:] = 42;     // Okay.  Same as: x = 42;
  x = [:^(2*x):];  // Error: "2*x" is a general non-constant expression.
  constexpr int N = 42;
  x = [:^(2*N):];  // Okay: "2*N" is a constant-expression.
}
```
:::
Note that for `^(2*N)` an implementation only has to capture the constant value of `2*N` and not various other properties of the underlying expression (such as any temporaries it involves, etc.).

The type `std::meta::info` is a _scalar_ type. Nontype template arguments of type `std::meta::info` are permitted.
The entity being reflected can affect the linkage of a template instance involving a reflection.  For example:

:::bq
```c++
template<auto R> struct S {};

extern int x;
static int y;

S<^x> sx;  // S<^x> has external name linkage.
S<^y> sy;  // S<^y> has internal name linkage.
```
:::

Namespace `std::meta` is associated with type `std::meta::info`: That allows the core meta functions to be invoked without explicit qualification.
For example:

:::bq
```c++
#include <meta>
struct S {};
std::string name2 = std::meta::name_of(^S);  // Okay.
std::string name1 = name_of(^S);             // Also okay.
```
:::




## Metafunctions

We propose a number of metafunctions declared in namespace `std::meta` to operator on reflection values.
Adding metafunctions to an implementation is expected to be relatively "easy" compared to implementing the core language features described previously.
However, despite offering a normal consteval C++ function interface, each on of these relies on "compiler magic" to a significant extent.

### Error-Handling in Reflection

One important question we have to answer is: How do we handle errors in reflection metafunctions?
For example, what does `std::meta::template_of(^int)` do?
`^int` is a reflection of a type, but that type is not a specialization of a template, so there is no valid reflected template for us to return.

There are a few options available to us today:

1. This fails to be a constant expression (unspecified mechanism).
2. This returns an invalid reflection (similar to `NaN` for floating point) which carries source location info and some useful message.  (This was the approach suggested in P1240.)
3. This returns `std::expected<std::meta::info, E>` for some reflection-specific error type `E` which carries source location info and some useful message (this could be just `info` but probably should not be).
4. This throws an exception of type `E` (which requires allowing exceptions to work during `constexpr` evaluation, such that an uncaught exception would fail to be a constant exception).

The immediate downside of (2), yielding a `NaN`-like reflection for `template_of(^int)` is what we do for those functions that need to return a range.
That is, what does `template_arguments_of(^int)` return?

1. This fails to be a constant expression (unspecified mechanism).
2. This returns a `std::vector<std::meta::info>` containing one invalid reflection.
3. This returns a `std::expected<std::vector<std::meta::info>, E>`.
4. This throws an exception of type `E`.

Having range-based functions return a single invalid reflection would make for awkward error handling code.
Using `std::expected` or exceptions for error handling allow for a consistent, more straightforward interface.

This becomes another situation where we need to decide an error handling mechanism between exceptions and not exceptions, although importantly in this context a lot of usual concerns about exceptions do not apply:

* there is no runtime (so concerns about runtime performance, object file size, etc. do not exist), and
* there is no runtime (so concerns about code evolving to add a new uncaught exception type do not apply)

There is one interesting example to consider to decide between `std::expected` and exceptions here:

::: bq
```cpp
template <typename T>
  requires (template_of(^T) == ^std::optional)
void foo();
```
:::

If `template_of` returns an `excepted<info, E>`, then `foo<int>` is a substitution failure --- `expected<T, E>` is equality-comparable to `T`, that comparison would evaluate to `false` but still be a constant expression.

If `template_of` returns `info` but throws an exception, then `foo<int>` would cause that exception to be uncaught, which would make the comparison not a constant expression.
This actually makes the constraint ill-formed - not a substitution failure.
In order to have `foo<int>` be a substitution failure, either the constraint would have to first check that `T` is a template or we would have to change the language rule that requires constraints to be constant expressions (we would of course still keep the requirement that the constraint is a `bool`).

The other thing to consider are compiler modes that disable exception support (like `-fno-exceptions` in GCC and Clang).
Today, implementations reject using `try`, `catch`, or `throw` at all when such modes are enabled.
With support for `constexpr` exceptions, implementations would have to come up with a strategy for how to support compile-time exceptions --- probably by only allowing them in `consteval` functions (including `constexpr` function templates that were propagated to `consteval`).

Despite these concerns (and the requirement of a whole new language feature), we believe that exceptions will be the more user-friendly choice for error handling here, simply because exceptions are more ergonomic to use than `std::expected` (even if we adopt language features that make this type easier to use - like pattern matching and a control flow operator).

### Handling Aliases

Consider

::: bq
```cpp
using A = int;
```
:::

In C++ today, `A` and `int` can be used interchangeably and there is no distinction between the two types.
With reflection as proposed in this paper, that will no longer be the case.
`^A` yields a reflection of an alias to `int`, while `^int` yields a reflection of `int`.
`^A == ^int` evaluates to `false`, but there will be a way to strip aliases - so `dealias(^A) == ^int` evaluates to `true`.

This opens up the question of how various other metafunctions handle aliases and it is worth going over a few examples:

::: bq
```cpp
using A = int;
using B = std::unique_ptr<int>;
template <class T> using C = std::unique_ptr<T>;
```
:::

This paper is proposing that:

* `is_type(^A)` is `true`.
   `^A` is an alias, but it's an alias to a type, and if this evaluated as `false` then everyone would have to `dealias` everything all the time.
* `has_template_arguments(^B)` is `false` while `has_template_arguments(^C<int>)` is `true`.
  Even though `B` is an alias to a type that itself has template arguments (`unique_ptr<int>`), `B` itself is simply a type alias and does not.
  This reflects the actual usage.
* Meanwhile, `template_arguments_of(^C<int>)` yields `{^int}` while `template_arguments_of(^std::unique_ptr<int>)` yields `{^int, ^std::default_deleter<int>}`.
  This is `C` has its own template arguments that can be reflected on.

### Synopsis

Here is a synopsis for the proposed library API. The functions will be explained below.

::: bq
```c++
namespace std::meta {
  // @[name and location](#name_of-display_name_of-source_location_of)@
  consteval auto name_of(info r) -> string_view;
  consteval auto qualified_name_of(info r) -> string_view;
  consteval auto display_name_of(info r) -> string_view;
  consteval auto source_location_of(info r) -> source_location;

  // @[type queries](#type_of-parent_of-dealias)@
  consteval auto type_of(info r) -> info;
  consteval auto parent_of(info r) -> info;
  consteval auto dealias(info r) -> info;

  // @[template queries](#template_of-template_arguments_of)@
  consteval auto template_of(info r) -> info;
  consteval auto template_arguments_of(info r) -> vector<info>;

  // @[member queries](#members_of-static_data_members_of-nonstatic_data_members_of-bases_of-enumerators_of-subobjects_of)@
  template<typename ...Fs>
    consteval auto members_of(info class_type, Fs ...filters) -> vector<info>;
  template<typename ...Fs>
    consteval auto bases_of(info class_type, Fs ...filters) -> vector<info>;
  consteval auto static_data_members_of(info class_type) -> vector<info>;
  consteval auto nonstatic_data_members_of(info class_type) -> vector<info>;
  consteval auto subobjects_of(info class_type) -> vector<info>;
  consteval auto enumerators_of(info enum_type) -> vector<info>;

  // @[substitute](#substitute)@
  consteval auto substitute(info templ, span<info const> args) -> info;

   // @[value_of<T>](#value_oft)@
  template<typename T>
    consteval auto value_of(info) -> T;

  // @[test_type](#test_type-test_types)@
  consteval auto test_type(info templ, info type) -> bool;
  consteval auto test_types(info templ, span<info const> types) -> bool;

  // other type predicates (see @[the wording](#meta.reflection.queries-reflection-queries)@)
  consteval auto is_public(info r) -> bool;
  consteval auto is_protected(info r) -> bool;
  consteval auto is_private(info r) -> bool;
  consteval auto is_accessible(info r) -> bool;
  consteval auto is_virtual(info r) -> bool;
  consteval auto is_pure_virtual(info entity) -> bool;
  consteval auto is_override(info entity) -> bool;
  consteval auto is_deleted(info entity) -> bool;
  consteval auto is_defaulted(info entity) -> bool;
  consteval auto is_explicit(info entity) -> bool;
  consteval auto is_bit_field(info entity) -> bool;
  consteval auto has_static_storage_duration(info r) -> bool;
  consteval auto has_internal_linkage(info r) -> bool;
  consteval auto has_external_linkage(info r) -> bool;
  consteval auto has_linkage(info r) -> bool;
  consteval auto is_class_member(info entity) -> bool;
  consteval auto is_namespace_member(info entity) -> bool;
  consteval auto is_nonstatic_data_member(info entity) -> bool;
  consteval auto is_static_member(info entity) -> bool;
  consteval auto is_base(info entity) -> bool;
  consteval auto is_namespace(info entity) -> bool;
  consteval auto is_function(info entity) -> bool;
  consteval auto is_variable(info entity) -> bool;
  consteval auto is_type(info entity) -> bool;
  consteval auto is_alias(info entity) -> bool;
  consteval auto is_incomplete_type(info entity) -> bool;
  consteval auto is_template(info entity) -> bool;
  consteval auto is_function_template(info entity) -> bool;
  consteval auto is_variable_template(info entity) -> bool;
  consteval auto is_class_template(info entity) -> bool;
  consteval auto is_alias_template(info entity) -> bool;
  consteval auto is_concept(info entity) -> bool;
  consteval auto has_template_arguments(info r) -> bool;
  consteval auto is_constructor(info r) -> bool;
  consteval auto is_destructor(info r) -> bool;
  consteval auto is_special_member(info r) -> bool;

  // @[reflect_value](#reflect_value)@
  template<typename T>
    consteval auto reflect_value(T value) -> info;

  // @[define_class](#data_member_spec-define_class)@
  struct data_member_options_t;
  consteval auto data_member_spec(info class_type,
                                  data_member_options_t options = {}) -> info;
  consteval auto define_class(info class_type, span<info const>) -> info;

  // @[data layout](#data-layout-reflection)@
  consteval auto offset_of(info entity) -> size_t;
  consteval auto size_of(info entity) -> size_t;
  consteval auto bit_offset_of(info entity) -> size_t;
  consteval auto bit_size_of(info entity) -> size_t;
  consteval auto alignment_of(info entity) -> size_t;
}
```
:::

### `name_of`, `display_name_of`, `source_location_of`

:::bq
```c++
namespace std::meta {
  consteval auto name_of(info r) -> string_view;
  consteval auto qualified_name_of(info r) -> string_view;
  consteval auto display_name_of(info r) -> string_view;
  consteval auto source_location_of(info r) -> source_location;
}
```
:::

Given a reflection `r` that designates a declared entity `X`, `name_of(r)` and `qualified_name_of(r)` return a `string_view` holding the unqualified and qualified name of `X`, respectively.
For all other reflections, an empty `string_view` is produced.
For template instances, the name does not include the template argument list.
The contents of the `string_view` consist of characters of the basic source character set only (an implementation can map other characters using universal character names).

Given a reflection `r`, `display_name_of(r)` returns a unspecified non-empty `string_view`.
Implementations are encouraged to produce text that is helpful in identifying the reflected construct.

Given a reflection `r`, `source_location_of(r)` returns an unspecified `source_location`.
Implementations are encouraged to produce the correct source location of the item designated by the reflection.

### `type_of`, `parent_of`, `dealias`

:::bq
```c++
namespace std::meta {
  consteval auto type_of(info r) -> info;
  consteval auto parent_of(info r) -> info;
  consteval auto dealias(info r) -> info;
}
```
:::

If `r` is a reflection designating a typed entity, `type_of(r)` is a reflection designating its type.
If `r` is already a type, `type_of(r)` is not a constant expression.
This can be used to implement the C `typeof` feature (which works on both types and expressions and strips qualifiers):

::: bq
```cpp
consteval auto do_typeof(std::meta::info r) -> std::meta::info {
  return remove_cvref(is_type(r) ? r : type_of(r));
}

#define typeof(e) [: do_typeof(^e) :]
```
:::

If `r` designates a member of a class or namespace, `parent_of(r)` is a reflection designating its immediately enclosing class or namespace.

If `r` designates an alias, `dealias(r)` designates the underlying entity.
Otherwise, `dealias(r)` produces `r`.
`dealias` is recursive - it strips all aliases:

::: bq
```cpp
using X = int;
using Y = X;
static_assert(dealias(^int) == ^int);
static_assert(dealias(^X) == ^int);
static_assert(dealias(^Y) == ^int);
```
:::

### `template_of`, `template_arguments_of`

::: bq
```c++
namespace std::meta {
  consteval auto template_of(info r) -> info;
  consteval auto template_arguments_of(info r) -> vector<info>;
}
```
:::

If `r` is a reflection designated a type that is a specialization of some template, then `template_of(r)` is a reflection of that template and `template_arguments_of(r)` is a vector of the reflections of the template arguments. In other words, the preconditions on both is that `has_template_arguments(r)` is `true`.

For example:

::: bq
```c++
std::vector<int> v = {1, 2, 3};
static_assert(template_of(type_of(^v)) == ^std::vector);
static_assert(template_arguments_of(type_of(^v))[0] == ^int);
```
:::



### `members_of`, `static_data_members_of`, `nonstatic_data_members_of`, `bases_of`, `enumerators_of`, `subobjects_of`

:::bq
```c++
namespace std::meta {
  template<typename ...Fs>
    consteval auto members_of(info class_type, Fs ...filters) -> vector<info>;

  template<typename ...Fs>
    consteval auto bases_of(info class_type, Fs ...filters) -> vector<info>;

  consteval auto static_data_members_of(info class_type) -> vector<info> {
    return members_of(class_type, is_variable);
  }

  consteval auto nonstatic_data_members_of(info class_type) -> vector<info> {
    return members_of(class_type, is_nonstatic_data_member);
  }

  consteval auto subobjects_of(info class_type) -> vector<info> {
    auto subobjects = bases_of(class_type);
    subobjects.append_range(nonstatic_data_members_of(class_type));
    return subobjects;
  }

  consteval auto enumerators_of(info enum_type) -> vector<info>;
}
```
:::

The template `members_of` returns a vector of reflections representing the direct members of the class type represented by its first argument.
Any nonstatic data members appear in declaration order within that vector.
Anonymous unions appear as a nonstatic data member of corresponding union type.
If any `Filters...` argument is specified, a member is dropped from the result if any filter applied to that members reflection returns `false`.
E.g., `members_of(^C, std::meta::is_type)` will only return types nested in the definition of `C` and `members_of(^C, std::meta::is_type, std::meta::is_variable)` will return an empty vector since a member cannot be both a type and a variable.

The template `bases_of` returns the direct base classes of the class type represented by its first argument, in declaration order.

`enumerators_of` returns the enumerator constants of the indicated enumeration type in declaration order.


### `substitute`

:::bq
```c++
namespace std::meta {
  consteval auto substitute(info templ, span<info const> args) -> info;
}
```
:::

Given a reflection for a template and reflections for template arguments that match that template, `substitute` returns a reflection for the entity obtained by substituting the given arguments in the template.
If the template is a concept template, the result is a reflection of a constant of type `bool`.

For example:

::: bq
```c++
constexpr auto r = substitute(^std::vector, std::vector{^int});
using T = [:r:]; // Ok, T is std::vector<int>
```
:::

This process might kick off instantiations outside the immediate context, which can lead to the program being ill-formed.

Note that the template is only substituted, not instantiated.  For example:

:::bq
```c++
template<typename T> struct S { typename T::X x; };

constexpr auto r = substitute(^S, std::vector{^int});  // Okay.
typename[:r:] si;  // Error: T::X is invalid for T = int.
```
:::

### `value_of<T>`

:::bq
```c++
namespace std::meta {
  template<typename T> consteval auto value_of(info) -> T;
}
```
:::

If `r` is a reflection for a constant-expression or a constant-valued entity of type `T`, `value_of<T>(r)` evaluates to that constant value.

If `r` is a reflection for a variable of non-reference type `T`, `value_of<T&>(r)` and `value_of<T const&>(r)` are lvalues referring to that variable.
If the variable is usable in constant expressions [expr.const], `value_of<T>(r)` evaluates to its value.

If `r` is a reflection for a variable of reference type `T` usable in constant-expressions, `value_of<T>(r)` evaluates to that reference.

If `r` is a reflection of an enumerator constant of type `E`, `value_of<E>(r)` evaluates to the value of that enumerator.

If `r` is a reflection of a non-bit-field non-reference non-static member of type `M` in a class `C`, `value_of<M C::*>(r)` is the pointer-to-member value for that nonstatic member.

For other reflection values `r`, `value_of<T>(r)` is ill-formed.

The function template `value_of` may feel similar to splicers, but unlike splicers it does not require its operand to be a constant-expression itself.
Also unlike splicers, it requires knowledge of the type associated with the entity reflected by its operand.

### `test_type`, `test_types`

:::bq
```c++
namespace std::meta {
  consteval auto test_type(info templ, info type) -> bool {
    return test_types(templ, {type});
  }

  consteval auto test_types(info templ, span<info const> types) -> bool {
    return value_of<bool>(substitute(templ, types));
  }
}
```
:::

This utility translates existing metaprogramming predicates (expressed as constexpr variable templates or concept templates) to the reflection domain.
For example:

:::bq
```c++
struct S {};
static_assert(test_type(^std::is_class_v, ^S));
```
:::

An implementation is permitted to recognize standard predicate templates and implement `test_type` without actually instantiating the predicate template.
In fact, that is recommended practice.

### `reflect_value`

:::bq
```c++
namespace std::meta {
  template<typename T> consteval auto reflect_value(T value) -> info;
}
```
:::

This metafunction produces a reflection representing the constant value of the operand.


### `data_member_spec`, `define_class`

:::bq
```c++
namespace std::meta {
  struct data_member_options_t {
    optional<string_view> name;
    bool is_static = false;
    optional<int> alignment;
    optional<int> width;
  };
  consteval auto data_member_spec(info type,
                                  data_member_options_t options = {}) -> info;
  consteval auto define_class(info class_type, span<info const>) -> info;
}
```
:::

`data_member_spec` returns a reflection of a description of a data member of given type. Optional alignment, bit-field-width, static-ness, and name can be provided as well. If no `name` is provided, the name of the data member is unspecified. If `is_static` is `true`, the data member is declared `static`.

`define_class` takes the reflection of an incomplete class/struct/union type and a range of reflections of data member descriptions and it completes the given class type with data members as described (in the given order).
The given reflection is returned. For now, only data member reflections are supported (via `data_member_spec`) but the API takes in a range of `info` anticipating expanding this in the near future.

For example:

::: bq
```c++
union U;
static_assert(is_type(define_class(^U, {
  data_member_spec(^int),
  data_member_spec(^char),
  data_member_spec(^double),
})));

// U is now defined to the equivalent of
// union U {
//   int $_0$;
//   char $_1$;
//   double $_2$;
// };

template<typename T> struct S;
constexpr auto U = define_class(^S<int>, {
  data_member_spec(^int, {.name="i", .align=64}),
  data_member_spec(^int, {.name="j", .align=64}),
});

// S<int> is now defined to the equivalent of
// template<> struct S<int> {
//   alignas(64) int i;
//   alignas(64) int j;
// };
```
:::

When defining a `union`, if one of the alternatives has a non-trivial destructor, the defined union will _still_ have a destructor provided - that simply does nothing.
This allows implementing [variant](#a-simple-variant-type) without having to further extend support in `define_class` for member functions.

### Data Layout Reflection
:::bq
```c++
namespace std::meta {
  consteval auto offset_of(info entity) -> size_t;
  consteval auto size_of(info entity) -> size_t;

  consteval auto bit_offset_of(info entity) -> size_t;
  consteval auto bit_size_of(info entity) -> size_t;

  consteval auto alignment_of(info entity) -> size_t;
}
```
:::

### Other Type Traits

There is a question of whether all the type traits should be provided in `std::meta`.
For instance, a few examples in this paper use `std::meta::remove_cvref(t)` as if that exists.
Technically, the functionality isn't strictly necessary - since it can be provided indirectly:

::: cmptable
### Direct
```cpp
std::meta::remove_cvref(type)
```

### Indirect
```cpp
std::meta::substitute(^std::remove_cvref_t, {type})
```

---

```cpp
std::meta::is_const(type)
```

```cpp
std::meta::value_of<bool>(std::meta::substitute(^std::is_const_v, {type}))
std::meta::test_type(^std::is_const_v, type)
```
:::

Having `std::meta::meow` for every trait `std::meow` is more straightforward and will likely be faster to compile, though means we will have a much larger library API.
There are quite a few traits in [meta]{.sref} - but it should be easy enough to specify all of them.
So we're doing it.


# Proposed Wording

## Language

### [lex.phases] Phases of translation

Modify the wording for phases 7-8 of [lex.phases]{.sref} as follows:

:::bq

[7]{.pnum} Whitespace characters separating tokens are no longer significant. Each preprocessing token is converted into a token (5.6). The resulting tokens constitute a translation unit and are syntactically and semantically analyzed and translated.
[ Plainly constant-evaluated expressions ([expr.const]) appearing outside template declarations are evaluated in lexical order.]{.addu}
[...]

[8]{.pnum} [...]
All the required instantiations are performed to produce instantiation units.
[ Plainly constant-evaluated expressions ([expr.const]) appearing in those instantiation units are evaluated in lexical order as part of the instantion process.]{.addu}
[...]

:::

### [lex.pptoken] Preprocessing tokens

Add a bullet after [lex.pptoken]{.sref} bullet (3.2):

::: bq
  ...

  --- Otherwise, if the next three characters are `<::` and the subsequent character is neither `:` nor `>`, the `<` is treated as a preprocessing token by itself and not as the first character of the alternative token `<:`.

:::addu
  --- Otherwise, if the next three characters are `[::` and the subsequent character is not `:`, the `[` is treated as a preprocessing token by itself and not as the first character of the preprocessing token `[:`.
:::
  ...
:::

### [lex.operators] Operators and punctuators

Change the grammar for `$operator-or-punctuator$` in paragraph 1 of [lex.operators]{.sref} to include splicer delimiters:

::: bq
```
  $operator-or-punctuator$: @_one of_@
         {        }        [        ]        (        )        @[`[:        :]`]{.addu}@
         <:       :>       <%       %>       ;        :        ...
         ?        ::       .       .*        ->       ->*      ~
         !        +        -        *        /        %        ^        &        |
         =        +=       -=       *=       /=       %=       ^=       &=       |=
         ==       !=       <        >        <=       >=       <=>      &&       ||
         <<       >>       <<=      >>=      ++       --       ,
         and      or       xor      not      bitand   bitor    compl
         and_eq   or_eq    xor_eq   not_eq
```
:::

### [basic.types.general]

Change the first sentence in paragraph 9 of [basic.types.general]{.sref} as follows:

::: bq
[9]{.pnum} Arithmetic types (6.8.2), enumeration types, pointer types, pointer-to-member types (6.8.4),[ `std::meta::info`,]{.addu} `std::nullptr_t`, and cv-qualified (6.8.5) versions of these types are collectively called scalar types.
:::

Add a new paragraph at the end of [basic.types.general]{.sref} as follows:

::: bq
::: addu

[*]{.pnum} A type is *consteval-only* if it is:

  - `std::meta::info`
  - an array type with a consteval-only element type
  - a class type with a consteval-only base class type or consteval-only nonstatic data member type
  - a pointer or reference to a consteval-only type
  - a function type with a consteval-only return type or a consteval-only parameter type

An object of consteval-only type shall either end its lifetime during the evaluation of a manifestly constant-evaluated expression or conversion ([expr.const]{.sref}), or be a constexpr variable that is not odr-used ([basic.def.odr]{.sref}).

:::
:::

### [basic.fundamental] Fundamental types

Add a new paragraph before the last paragraph of [basic.fundamental]{.sref} as follows:

::: bq
::: addu

[*]{.pnum} A value of type `std::meta::info` is called a _reflection_ and represent a language element such as a type, a constant value, a nonstatic data member, etc.
`sizeof(std::meta::info)` shall be equal to `sizeof(void*)`.
[*Note*:
Reflections are only meaningful during translation.
The notion of *consteval-only* types (see [basic.types.general]{.sref}) exists to diagnose attempts at using such values outside the translation process.]

:::
:::


### [basic.types.general]

Change the first sentence in paragraph 9 of [basic.types.general]{.sref} as follows:

::: bq
[9]{.pnum} Arithmetic types (6.8.2), enumeration types, pointer types, pointer-to-member types (6.8.4),[ `std::meta::info`,]{.addu} `std::nullptr_t`, and cv-qualified (6.8.5) versions of these types are collectively called scalar types.
:::

Add a new paragraph at the end of [basic.types.general]{.sref} as follows:

::: bq
::: addu

[*]{.pnum} A *consteval-only type* is one of the following:

  - `std::meta::info`, or
  - a pointer or reference to a consteval-only type, or
  - an (possibly multi-dimensional) array of a consteval-only type, or
  - a pointer-to-member type to a class `C` of type `M` where either `C` or `M` is a consteval-only type, or
  - a function type with a consteval-only return type or a consteval-only parameter type, or
  - a class type with a consteval-only base class type or consteval-only non-static data member type.

An object of consteval-only type shall either end its lifetime during the evaluation of a manifestly constant-evaluated expression or conversion ([expr.const]{.sref}), or be a constexpr variable that is not odr-used ([basic.def.odr]{.sref}).

:::
:::

### [basic.fundamental] Fundamental types

Add a new paragraph before the last paragraph of [basic.fundamental]{.sref} as follows:

::: bq
::: addu

[*]{.pnum} A value of type `std::meta::info` is called a _reflection_ and represents a language element such as a type, a constant value, a non-static data member, etc.
`sizeof(std::meta::info)` shall be equal to `sizeof(void*)`.
[Reflections are only meaningful during translation.
The notion of consteval-only types (see [basic.types.general]{.sref}) exists to diagnose attempts at using such values outside the translation process.]{.note}

:::
:::

### [basic.lookup.argdep] Argument-dependent name lookup

Add a bullet after the first in paragraph 3 of [basic.lookup.argdep] as follows:
::: bq
[3]{.pnum} ... Any `$typedef-name$`s and `$using-declaration$`s used to specify the types do not contribute to this set. The set of entities is determined in the following way:

- [3.1]{.pnum} If `T` is a fundamental type, its associated set of entities is empty.
::: addu
- [3.2]{.pnum} If `T` is `std::meta::info`, its associated set of entities is the singleton containing the function `std::meta::is_type`.
:::
- [3.3]{.pnum} If `T` is a class type ...

:::


### [expr.prim] Primary expressions

Change the grammar for `$primary-expression$` in [expr.prim]{.sref} as follows:

::: bq
```diff
  $primary-expression$:
     $literal$
     this
     ( $expression$ )
     $id-expression$
     $lambda-expression$
     $fold-expression$
     $requires-expression$
+    [: $constant-expression$ :]
+    template[: $constant-expression$ :] < $template-argument-list$@~_opt_~@ >
```
:::

### [expr.prim.splice] Expression splicing

Add a new subsection of [expr.prim]{.sref} following [expr.prim.req]{.sref}

::: bq
::: addu
**Expression Splicing   [expr.prim.splice]**

[#]{.pnum} For a `$primary-expression$` of the form `[: $constant-expression$ :]` or `template[: $constant-expression$ :]  < $template-argument-list$@~_opt_~@ >` the `$constant-expression$` shall be a converted constant expression ([expr.const]{.sref}) of type `std::meta::info`.

[#]{.pnum} For a `$primary-expression$` of the form `template[: $constant-expression$ :]  < $template-argument-list$@~_opt_~@ >` the converted `$constant-expression$` shall evaluate to a reflection for a concept, variable template, class template, alias template, or function template.
The meaning of such a construct is identical to that of a `$primary-expression$` of the form `$template-name$ < $template-argument-list$@~_opt_~@ >` where `$template-name$` denotes the reflected template or concept (ignoring access checking on the `$template-name$`).

[#]{.pnum} For a `$primary-expression$` of the form `[: $constant-expression$ :]` where the converted `$constant-expression$` evaluates to a reflection for a variable, a function, an enumerator, or a structured binding, the meaning of the expression is identical to that of a `$primary-expression$` of the form `$id-expression$` that would denote the reflected entity (ignoring access checking).

[#]{.pnum} Otherwise, for a `$primary-expression$` of the form `[: $constant-expression$ :]` the converted `$constant-expression$` shall evaluate to a reflection for a constant value and the expression shall evaluate to that value.
:::
:::


### [expr.unary.general]

Change [expr.unary.general]{.sref} paragraph 1 to add productions for the new operator:

::: bq
[1]{.pnum} Expressions with unary operators group right-to-left.
```diff
  $unary-expression$:
     ...
     $delete-expression$
+    ^ ::
+    ^ $namespace-name$
+    ^ $nested-name-specifier$@~_opt_~@ $template-name$
+    ^ $nested-name-specifier$@~_opt_~@ $concept-name$
+    ^ $type-id$
+    ^ $cast-expression$
```
:::

### [expr.reflect] The reflection operator

Add a new subsection of [expr.unary]{.sref} following [expr.delete]{.sref}

::: bq
::: addu
**The Reflection Operator   [expr.reflect]**

[#]{.pnum} The unary `^` operator (called _the reflection operator_) produces a prvalue --- called _reflection_ --- whose type is the reflection type (i.e., `std::meta::info`).
That reflection represents its operand.

[#]{.pnum} An ambiguity can arise between the interpretation of the operand of the reflection operator as a `$type-id$` or a `$cast-expression$`; in such cases, the `$type-id$` treatment is chosen.
Parentheses can be introduced to force the `$cast-expression$` interpretation.


[#]{.pnum} [*Example*
```
static_assert(is_type(^int()));    // ^ applies to the type-id "int()"; not the cast "int()"
static_assert(!is_type(^(int()))); // ^ applies to the the cast-expression "(int())"

template<bool> struct X;
consteval void g(std::meta::info r) {
  if (r == ^int && true);    // error: ^ applies to the type-id "int&&"
  if (r == (^int) && true);  // OK
  if (r == ^X < true);       // error: "<" is an angle bracket
  if (r == (^X) < true);     // OK
}


```
-*end example*]

[#]{.pnum} When applied to `::`, the reflection operator produces a reflection for the global namespace.
When applied to a `$namespace-name$`, the reflection produces a reflection for the indicated namespace or namespace alias.

[#]{.pnum} When applied to a `$template-name$`, the reflection produces a reflection for the indicated template.

[#]{.pnum} When applied to a `$concept-name$`, the reflection produces a reflection for the indicated concept.

[#]{.pnum} When applied to a `$type-id$`, the reflection produces a reflection for the indicated type or type alias.

[#]{.pnum} When applied to a `$cast-expression$`, the `$cast-expression$` shall be a constant expression ([expr.const]{.sref}) or an `$id-expression$` ([expr.prim.id]{.sref}) designating a variable, a function, an enumerator constant, or a nonstatic member.
The `$cast-expression$` is not evaluated.
If the operand of the reflection operator is an `$id-expression$`, the result is a reflection for the indicated entity.
If the operand is a constant expression, the result is a reflection for the resulting value.
If the operand is both an `$id-expression$` and a constant expression, the result is a reflection for both the indicated entity and the expression's (constant) value.

[ *Example*:
```
constexpr auto r = ^std::vector;
```
— *end example* ]
:::
:::

### [expr.eq] Equality Operators

Extend [expr.eq]{.sref}/2 to also handle `std::meta::info:

::: bq
[2]{.pnum} The converted operands shall have arithmetic, enumeration, pointer, or pointer-to-member type, or [type]{.rm} [types `std::meta::info` or ]{.addu} `std​::​nullptr_t`. The operators `==` and `!=` both yield `true` or `false`, i.e., a result of type `bool`. In each case below, the operands shall have the same type after the specified conversions have been applied.

:::

Add a new paragraph between [expr.eq]{.sref}/5 and /6:

::: bq
[5]{.pnum} Two operands of type `std​::​nullptr_t` or one operand of type `std​::​nullptr_t` and the other a null pointer constant compare equal.

::: addu
[*]{.pnum} If both operands are of type `std::meta::info`, comparison is defined as follows:

* [*.#]{.pnum} If one operand is a reflection of a namespace alias, alias template, or type alias and the other operand is not a reflection of the same kind of alias, they compare unequal. [A reflection of a type and a reflection of an alias to that same type do not compare equal.]{.note}
* [*.#]{.pnum} Otherwise, if both operands are reflections of a namespace alias, alias template, or type alias, then they compare equal if they are reflections of the same namespace alias, alias template, or type alias, respectively.
* [*.#]{.pnum} Otherwise, if neither operand is a reflection of an expression, then they compare equal if they are reflections of the same entity.
* [*.#]{.pnum} Otherwise, if one operand is a reflection of an expression and the other is not, then they compare unequal.
* [*.#]{.pnum} Otherwise (if both operands are reflections of expressions):
  * [*.#.#]{.pnum} If both operands designate *id-expressions*, then they compare equal if they identify the same declared entity.
  * [*.#.#]{.pnum} Otherwise, if one operand designates an *id-expression*, then they compare unequal.
  * [*.#.#]{.pnum} Otherwise, the result is unspecified.
:::

[6]{.pnum} If two operands compare equal, the result is `true` for the `==` operator and `false` for the `!=` operator. If two operands compare unequal, the result is `false` for the `==` operator and `true` for the `!=` operator. Otherwise, the result of each of the operators is unspecified.
:::


### [expr.const] Constant Expressions

Add a new paragraph after the definition of _manifestly constant-evaluated_ [expr.const]{.sref}/20:

:::bq
:::addu

[21]{.pnum} An expression or conversion is _plainly constant-evaluated_ if it is:

* [#.#]{.pnum} a `$constant-expression$`, or
* [#.#]{.pnum} the condition of a constexpr if statement ([stmt.if]{.sref}),
* [#.#]{.pnum} the initializer of a `constexpr` ([dcl.constexpr]{.sref}) or `constinit` ([dcl.constinit]{.sref}) variable, or
* [#.#]{.pnum} an immediate invocation, unless it

  * [#.#.#]{.pnum} results from the substitution of template parameters in a concept-id ([temp.names]{.sref}), a `$requires-expression$` ([expr.prim.req]{.sref}), or during template argument deduction ([temp.deduct]{.sref}), or
  * [#.#.#]{.pnum} is a manifestly constant-evaluated initializer of a variable that is neither  `constexpr` ([dcl.constexpr]{.sref}) nor `constinit` ([dcl.constinit]{.sref}).


:::
:::

### [dcl.typedef] The `typedef` specifier

Introduce the term "type alias" to [dcl.typedef]{.sref}:

::: bq
[1]{.pnum} [...] A name declared with the `typedef` specifier becomes a typedef-name. A typedef-name names the type associated with the identifier ([dcl.decl]) or simple-template-id ([temp.pre]); a typedef-name is thus a synonym for another type. A typedef-name does not introduce a new type the way a class declaration ([class.name]) or enum declaration ([dcl.enum]) does.

[2]{.pnum} A *typedef-name* can also be introduced by an alias-declaration. The identifier following the using keyword is not looked up; it becomes a typedef-name and the optional attribute-specifier-seq following the identifier appertains to that typedef-name. Such a typedef-name has the same semantics as if it were introduced by the typedef specifier. In particular, it does not define a new type.

::: addu
[*]{.pnum} A *type alias* is either a name declared with the `typedef` specifier or a name introduced by an *alias-declaration*.
:::
:::

### [dcl.attr.grammar] Attribute syntax and semantics

Add a production to the grammar for `$attribute-specifier$` as follows:

::: bq
```diff
  $attribute-specifier$:
     [ [ $attribute-using-prefix$@~_opt_~@ $attribute-list$ ] ]
+    [ [ using $attribute-namespace$ :] ]
     $alignment-specifier$
```
:::

and update the grammar for balanced token as follows:

::: bq
```diff
  $balanced-token$ :
      ( $balanced-token-seq$@~_opt_~@ )
      [ $balanced-token-seq$@~_opt_~@ ]
      { $balanced-token-seq$@~_opt_~@ }
-     any token other than a parenthesis, a bracket, or a brace
+     [: $balanced-token-seq$@~_opt_~@ :]
+     any token other than (, ), [, ], {, }, [:, or :]
```
:::

Change a sentence in paragraph 4 of [dcl.attr.grammar]{.sref} as follows:

::: bq

[4]{.pnum} [...] An `$attribute-specifier$` that contains no `$attribute$`s [and no `$alignment-specifier$`]{.addu} has no effect. [[That includes an `$attribute-specifier$` of the form `[ [ using $attribute-namespace$ :] ]` which is thus equivalent to replacing the `:]` token by the two-token sequence `:` `]`.]{.note}]{.addu} ...
:::

## Library

### [over.built] Built-in operators

Add built-in operator candidates for `std::meta::info` to [over.built]{.sref}:

::: bq
[16]{.pnum} For every `T`, where `T` is a pointer-to-member type[, `std::meta::info`,]{.addu} or `std​::​nullptr_t`, there exist candidate operator functions of the form
```cpp
bool operator==(T, T);
bool operator!=(T, T);
```
:::

### Header `<meta>` synopsis

Add a new subsection in [meta]{.sref} after [type.traits]{.sref}:

::: bq
::: addu
**Header `<meta>` synopsis**

```
namespace std::meta {
  using info = decltype(^::);
<<<<<<< HEAD
 
=======

>>>>>>> b9a991aa
  // [meta.reflection.names], reflection names and locations
  consteval string_view name_of(info r);
  consteval string_view qualified_name_of(info r);
  consteval string_view display_name_of(info r);
  consteval source_location source_location_of(info r);

  // [meta.reflection.queries], reflection queries
  consteval bool is_public(info r);
  consteval bool is_protected(info r);
  consteval bool is_private(info r);
  consteval bool is_accessible(info r);
  consteval bool is_virtual(info r);
  consteval bool is_pure_virtual(info r);
  consteval bool is_override(info r);
  consteval bool is_deleted(info r);
  consteval bool is_defaulted(info r);
  consteval bool is_explicit(info r);
  consteval bool is_bit_field(info r);
  consteval bool has_static_storage_duration(info r);
  consteval bool has_internal_linkage(info r);
  consteval bool has_external_linkage(info r);
  consteval bool has_linkage(info r);

  consteval bool is_namespace(info r);
  consteval bool is_function(info r);
  consteval bool is_variable(info r);
  consteval bool is_type(info r);
  consteval bool is_alias(info r);
  consteval bool is_incomplete_type(info r);
  consteval bool is_template(info r);
  consteval bool is_function_template(info r);
  consteval bool is_variable_template(info r);
  consteval bool is_class_template(info r);
  consteval bool is_alias_template(info r);
  consteval bool is_concept(info r);
  consteval bool has_template_arguments(info r);
  consteval auto is_class_member(info entity) -> bool;
  consteval auto is_namespace_member(info entity) -> bool;
  consteval bool is_nonstatic_data_member(info r);
  consteval bool is_static_member(info r);
  consteval bool is_base(info r);
  consteval bool is_constructor(info r);
  consteval bool is_destructor(info r);
  consteval bool is_special_member(info r);

  consteval info type_of(info r);
  consteval info parent_of(info r);
  consteval info dealias(info r);
  consteval info template_of(info r);
  consteval vector<info> template_arguments_of(info r);

  // [meta.reflection.member.queries], reflection member queries
  template<class... Fs>
    consteval vector<info> members_of(info type, Fs... filters);
  template<class... Fs>
    consteval vector<info> bases_of(info type, Fs... filters);
  consteval vector<info> static_data_members_of(info type);
  consteval vector<info> nonstatic_data_members_of(info type);
  consteval vector<info> subobjects_of(info type);
  consteval vector<info> enumerators_of(info enum_type);

  // [meta.reflection.unary.cat], primary type categories
  consteval bool is_void(info type);
  consteval bool is_null_pointer(info type);
  consteval bool is_integral(info type);
  consteval bool is_floating_point(info type);
  consteval bool is_array(info type);
  consteval bool is_pointer(info type);
  consteval bool is_lvalue_reference(info type);
  consteval bool is_rvalue_reference(info type);
  consteval bool is_member_object_pointer(info type);
  consteval bool is_member_function_pointer(info type);
  consteval bool is_enum(info type);
  consteval bool is_union(info type);
  consteval bool is_class(info type);
  consteval bool is_function(info type);

  // [meta.reflection.unary.comp], composite type categories
  consteval bool is_reference(info type);
  consteval bool is_arithmetic(info type);
  consteval bool is_fundamental(info type);
  consteval bool is_object(info type);
  consteval bool is_scalar(info type);
  consteval bool is_compound(info type);
  consteval bool is_member_pointer(info type);

  // [meta.reflection unary.prop], type properties
  consteval bool is_const(info type);
  consteval bool is_volatile(info type);
  consteval bool is_trivial(info type);
  consteval bool is_trivially_copyable(info type);
  consteval bool is_standard_layout(info type);
  consteval bool is_empty(info type);
  consteval bool is_polymorphic(info type);
  consteval bool is_abstract(info type);
  consteval bool is_final(info type);
  consteval bool is_aggregate(info type);
  consteval bool is_signed(info type);
  consteval bool is_unsigned(info type);
  consteval bool is_bounded_array(info type);
  consteval bool is_unbounded_array(info type);
  consteval bool is_scoped_enum(info type);

  consteval bool is_constructible(info type, span<info const> type_args);
  consteval bool is_default_constructible(info type);
  consteval bool is_copy_constructible(info type);
  consteval bool is_move_constructible(info type);

  consteval bool is_assignable(info dst_type, info src_type);
  consteval bool is_copy_assignable(info type);
  consteval bool is_move_assignable(info type);

  consteval bool is_swappable_with(info dst_type, info src_type);
  consteval bool is_swappable(info type);

  consteval bool is_destructible(info type);

  consteval bool is_trivially_constructible(info type, span<info const> type_args);
  consteval bool is_trivially_default_constructible(info type);
  consteval bool is_trivially_copy_constructible(info type);
  consteval bool is_trivially_move_constructible(info type);

  consteval bool is_trivially_assignable(info dst_type, info src_type);
  consteval bool is_trivially_copy_assignable(info type);
  consteval bool is_trivially_move_assignable(info type);
  consteval bool is_trivially_destructible(info type);

  consteval bool is_nothrow_constructible(info type, span<info const> type_args);
  consteval bool is_nothrow_default_constructible(info type);
  consteval bool is_nothrow_copy_constructible(info type);
  consteval bool is_nothrow_move_constructible(info type);

  consteval bool is_nothrow_assignable(info dst_type, info src_type);
  consteval bool is_nothrow_copy_assignable(info type);
  consteval bool is_nothrow_move_assignable(info type);

  consteval bool is_nothrow_swappable_with(info dst_type, info src_type);
  consteval bool is_nothrow_swappable(info type);

  consteval bool is_nothrow_destructible(info type);

  consteval bool is_implicit_lifetime(info type);

  consteval bool has_virtual_destructor(info type);

  consteval bool has_unique_object_representations(info type);

  consteval bool reference_constructs_from_temporary(info dst_type, info src_type);
  consteval bool reference_converts_from_temporary(info dst_type, info src_type);

  // [meta.reflection.unary.prop.query], type property queries
  consteval size_t alignment_of(info type);
  consteval size_t rank(info type);
  consteval size_t extent(info type, unsigned i = 0);

  // [meta.reflection.rel], type relations
  consteval bool is_same(info type1, info type2);
  consteval bool is_base_of(info base_type, info derived_type);
  consteval bool is_convertible(info src_type, info dst_type);
  consteval bool is_nothrow_convertible(info src_type, info dst_type);
  consteval bool is_layout_compatible(info type1, info type2);
  consteval bool is_pointer_interconvertible_base_of(info base_type, info derived_type);

  consteval bool is_invocable(info type, span<const info> type_args);
  consteval bool is_invocable_r(info result_type, info type, span<const info> type_args);

  consteval bool is_nothrow_invocable(info type, span<const info> type_args);
  consteval bool is_nothrow_invocable_r(info result_type, info type, span<const info> type_args);

  // [meta.reflection.trans.cv], const-volatile modifications
  consteval info remove_const(info type);
  consteval info remove_volatile(info type);
  consteval info remove_cv(info type);
  consteval info add_const(info type);
  consteval info add_volatile(info type);
  consteval info add_cv(info type);

  // [meta.reflection.trans.ref], reference modifications
  consteval info remove_reference(info type);
  consteval info add_lvalue_reference(info type);
  consteval info add_rvalue_reference(info type);

  // [meta.reflection.trans.sign], sign modifications
  consteval info make_signed(info type);
  consteval info make_unsigned(info type);

  // [meta.reflection.trans.arr], array modifications
  consteval info remove_extent(info type);
  consteval info remove_all_extents(info type);

  // [meta.reflection.trans.ptr], pointer modifications
  consteval info remove_pointer(info type);
  consteval info add_pointer(info type);

  // [meta.reflection.trans.other], other transformations
  consteval info remove_cvref(info type);
  consteval info decay(info type);
  consteval info common_type(span<const info> type_args);
  consteval info common_reference(span<const info> type_args);
  consteval info underlying_type(info type);
  consteval info invoke_result(info type, span<const info> type_args);
  consteval info unwrap_reference(info type);
  consteval info unwrap_ref_decay(info type);
}
```
:::
:::

### [meta.reflection.info] Reflections

::: bq
::: addu

[#]{.pnum} The type `std::meta::info` is a synonym for the type produced by the reflection operator ([expr.reflect]{.sref}), and it has the characteristics describes in [basic.types.general]{.sref} and [expr.eq]{.sref}.
:::
:::

### [meta.reflection.names] Reflection names and locations

::: bq
::: addu
```cpp
consteval string_view name_of(info r);
consteval string_view qualified_name_of(info r);
```

[#]{.pnum} *Returns*: If `r` designates a declared entity `X`, then the unqualified and qualified names of `X`, respectively. Otherwise, an empty `string_view`.

```cpp
consteval string_view display_name_of(info r);
```
[#]{.pnum} *Returns*: An implementation-defined string suitable for identifying the reflected construct.

```cpp
consteval source_location source_location_of(info r);
```

[#]{.pnum} *Returns*: An implementation-defined `source_location` corresponding to the reflected construct.
:::
:::

### [meta.reflection.queries] Reflection queries

::: bq
::: addu
```cpp
consteval bool is_public(info r);
consteval bool is_protected(info r);
consteval bool is_private(info r);
```

[#]{.pnum} *Returns*: `true` if `r` designates a class member or base class that is public, protected, or private, respectively. Otherwise, `false`.

```cpp
consteval bool is_accessible(info r);
```
[#]{.pnum} *Returns*: TODO

```cpp
consteval bool is_virtual(info r);
```
[#]{.pnum} *Returns*: `true` if `r` designates a either a virtual member function or a virtual base class. Otherwise, `false`.

```cpp
consteval bool is_pure_virtual(info r);
consteval bool is_override(info r);
```
[#]{.pnum} *Returns*: `true` if `r` designates a member function that is pure virtual or overrides another member function, respectively. Otherwise, `false`.

```cpp
consteval bool is_deleted(info r);
```

[#]{.pnum} *Returns*: `true` if `r` designates a function or member function that is defined as deleted. Otherwise, `false`.

```cpp
consteval bool is_defaulted(info r);
```

[#]{.pnum} *Returns*: `true` if `r` designates a member function that is defined as defaulted. Otherwise, `false`.

```cpp
consteval bool is_explicit(info r);
```

[#]{.pnum} *Returns*: `true` if `r` designates a member function that is declared explicit. Otherwise, `false`.

```cpp
consteval bool is_bit_field(info r);
```

[#]{.pnum} *Returns*: `true` if `r` designates a bit-field. Otherwise, `false`.

```cpp
consteval bool has_static_storage_duration(info r);
```

[#]{.pnum} *Returns*: `true` if `r` designates an object that has static storage duration. Otherwise, `false`.

```cpp
consteval bool has_internal_linkage(info r);
consteval bool has_external_linkage(info r);
consteval bool has_linkage(info r);
```

[#]{.pnum} *Returns*: `true` if `r` designates an entity that has internal linkage, external linkage, or any linkage, respectively ([basic.link]). Otherwise, `false`.


```cpp
consteval bool is_namespace(info r);
```

[#]{.pnum} *Returns*: `true` if `r` designates a namespace or namespace alias. Otherwise, `false`.

```cpp
consteval bool is_function(info r);
```
[#]{.pnum} *Returns*: `true` if `r` designates a function or member function. Otherwise, `false`.

```cpp
consteval bool is_variable(info r);
```
[#]{.pnum} *Returns*: `true` if `r` designates a variable. Otherwise, `false`.

```cpp
consteval bool is_type(info r);
```
[#]{.pnum} *Returns*: `true` if `r` designates a type or a type alias. Otherwise, `false`.

```cpp
consteval bool is_alias(info r);
```
[#]{.pnum} *Returns*: `true` if `r` designates a type alias, alias template, or namespace alias. Otherwise, `false`.

```cpp
consteval bool is_incomplete_type(info r);
```
[#]{.pnum} *Returns*: `true` if `delias(r)` designates an incomplete type. Otherwise, `false`.

```cpp
consteval bool is_template(info r);
```
[#]{.pnum} *Returns*: `true` if `r` designates a function template, class template, variable template, or alias template. Otherwise, `false`.

[#]{.pnum} [A template specialization is not a template. `is_template(^std::vector)` is `true` but `is_template(^std::vector<int>)` is `false`.]{.note}

```cpp
consteval bool is_function_template(info r);
consteval bool is_variable_template(info r);
consteval bool is_class_template(info r);
consteval bool is_alias_template(info r);
consteval bool is_concept(info r);
```
[#]{.pnum} *Returns*: `true` if `r` designates a function template, class template, variable template, alias template, or concept, respectively. Otherwise, `false`.

```cpp
consteval bool has_template_arguments(info r);
```
[#]{.pnum} *Returns*: `true` if `r` designates an instantiation of a function template, variable template, class template, or an alias template. Otherwise, `false`.


```cpp
consteval auto is_class_member(info entity) -> bool;
consteval auto is_namespace_member(info entity) -> bool;
consteval bool is_nonstatic_data_member(info r);
consteval bool is_static_member(info r);
consteval bool is_base(info r);
consteval bool is_constructor(info r);
consteval bool is_destructor(info r);
consteval bool is_special_member(info r);
```

[#]{.pnum} *Returns*: `true` if `r` designates a class member, namespace member, non-static data member, static member, base class member, constructor, destructor, or special member, respectively. Otherwise, `false`.

```cpp
consteval info type_of(info r);
```

[#]{.pnum} *Mandates*: `r` designates a typed entity.

[#]{.pnum} *Returns*: A reflection of the type of that entity.

```cpp
consteval info parent_of(info r);
```

[#]{.pnum} *Mandates*: `r` designates a member of a class or a namespace.

[#]{.pnum} *Returns*: A reflection of the that entity's immediately enclosing class or namespace.

```cpp
consteval info dealias(info r);
```

[#]{.pnum} *Returns*: If `r` designates a type alias or a namespace alias, a reflection designating the underlying entity. Otherwise, `r`.

[#]{.pnum} [*Example*
```
using X = int;
using Y = X;
static_assert(dealias(^int) == ^int);
static_assert(dealias(^X) == ^int);
static_assert(dealias(^Y) == ^int);
```
-*end example*]

```cpp
consteval info template_of(info r);
consteval vector<info> template_arguments_of(info r);
```
[#]{.pnum} *Mandates*: `has_template_arguments(r)` is `true`.

[#]{.pnum} *Returns*: A reflection of the template of `r`, and the reflections of the template arguments of, the specialization designated by `r`, respectively.

[#]{.pnum} [*Example*:
```
template <class T, class U=T> struct Pair { };
template <class T> using PairPtr = Pair<T*>;

static_assert(template_of(^Pair<int>) == ^Pair);
static_assert(template_arguments_of(^Pair<int>).size() == 2);

static_assert(template_of(^PairPtr<int>) == ^PairPtr);
static_assert(template_arguments_of(^PairPtr<int>).size() == 1);
```
-*end example*]
:::
:::

### [meta.reflection.member.queries], Reflection member queries

::: bq
::: addu
```cpp
template<class... Fs>
  consteval vector<info> members_of(info r, Fs... filters);
```
[#]{.pnum} *Mandates*: `r` is a reflection designating either a class type or a namespace and `(std::predicate<Fs, info> && ...)` is `true`.

[#]{.pnum} *Returns*: A `vector` containing the reflections of all the direct members `m` of the entity designated by `r` such that `(filters(m) && ...)` is `true`.
Data members are returned in the order in which they are declared, but the order of member functions and member types is unspecified. [Base classes are not members.]{.note}

```cpp
template<class... Fs>
  consteval vector<info> bases_of(info type, Fs... filters);
```

[#]{.pnum} *Mandates*: `type` designates a type and `(std::predicate<Fs, info> && ...)` is `true`.

[#]{.pnum} *Returns*: Let `C` be the type designated by `type`. A `vector` containing the reflections of all the direct base classes, if any, of `C` such that `(filters(class_type) && ...)` is `true`.
The base classes are returned in the order in which they appear the *base-specifier-list* of `C`.

```cpp
consteval vector<info> static_data_members_of(info type);
```

[#]{.pnum} *Mandates*: `type` designates a type.

[#]{.pnum} *Effects*: Equivalent to: `return members_of(type, is_variable);`

```cpp
consteval vector<info> nonstatic_data_members_of(info type);
```

[#]{.pnum} *Mandates*: `type` designates a type.

[#]{.pnum} *Effects*: Equivalent to: `return members_of(type, is_nonstatic_data_member);`

```cpp
consteval vector<info> subobjects_of(info type);
```

[#]{.pnum} *Mandates*: `type` designates a type.

[#]{.pnum} *Returns*: A `vector` containing all the reflections in `bases_of(type)` followed by all the reflections in `nonstatic_data_members_of(type)`.

```cpp
consteval vector<info> enumerators_of(info enum_type);
```

[#]{.pnum} *Mandates*: `enum_type` designates an enumeration.

[#]{.pnum} *Returns*: A `vector` containing the reflections of each enumerator of the enumeration designated by `enum_type`, in the order in which they are declared.
:::
:::

### [meta.reflection.unary] Unary type traits

::: bq
::: addu
[1]{.pnum} Subclause [meta.reflection.unary] contains consteval functions that may be used to query the properties of a type at compile time.

[2]{.pnum} For each function taking an argument of type `meta::info` whose name contains `type`, that argument shall be a reflection of a type or type alias. For each function taking an argument of type `span<const meta::info>` named `type_args`, each `meta::info` in that `span` shall be a reflection of a type or a type alias.
:::
:::

#### [meta.reflection.unary.cat] Primary type categories

::: bq
::: addu
[1]{.pnum} For any type `T`, for each function `std::meta::$TRAIT$` defined in this clause, `std::meta::$TRAIT$(^T)` equals the value of the corresponding unary type trait `std::$TRAIT$_v<T>` as specified in [meta.unary.cat]{.sref}.

```cpp
consteval bool is_void(info type);
consteval bool is_null_pointer(info type);
consteval bool is_integral(info type);
consteval bool is_floating_point(info type);
consteval bool is_array(info type);
consteval bool is_pointer(info type);
consteval bool is_lvalue_reference(info type);
consteval bool is_rvalue_reference(info type);
consteval bool is_member_object_pointer(info type);
consteval bool is_member_function_pointer(info type);
consteval bool is_enum(info type);
consteval bool is_union(info type);
consteval bool is_class(info type);
consteval bool is_function(info type);
```

[2]{.pnum} [*Example*
```
// an example implementation
namespace std::meta {
  consteval bool is_void(info type) {
    return value_of<bool>(substitute(^is_void_v, {type}));
  }
}
```
*-end example*]
:::
:::

#### [meta.reflection.unary.comp] Composite type categories

::: bq
::: addu
[1]{.pnum} For any type `T`, for each function `std::meta::$TRAIT$` defined in this clause, `std::meta::$TRAIT$(^T)` equals the value of the corresponding unary type trait `std::$TRAIT$_v<T>` as specified in [meta.unary.comp]{.sref}.

```cpp
consteval bool is_reference(info type);
consteval bool is_arithmetic(info type);
consteval bool is_fundamental(info type);
consteval bool is_object(info type);
consteval bool is_scalar(info type);
consteval bool is_compound(info type);
consteval bool is_member_pointer(info type);
```
:::
:::

#### [meta.reflection.unary.prop] Type properties

::: bq
::: addu
[1]{.pnum} For any type `T`, for each function `std::meta::$UNARY-TRAIT$` defined in this clause with signature `bool(std::meta::info)`, `std::meta::$UNARY-TRAIT$(^T)` equals the value of the corresponding type property `std::$UNARY-TRAIT$_v<T>` as specified in [meta.unary.prop]{.sref}.

[#]{.pnum} For any types `T` and `U`, for each function `std::meta::$BINARY-TRAIT$` defined in this clause with signature `bool(std::meta::info, std::meta::info)`, `std::meta::$BINARY-TRAIT$(^T, ^U)` equals the value of the corresponding type property `std::$BINARY-TRAIT$_v<T, U>` as specified in [meta.unary.prop]{.sref}.

[#]{.pnum} For any type `T` and pack of types `U...`, for each function `std::meta::$VARIADIC-TRAIT$` defined in this clause with signature `bool(std::meta::info, std::span<const std::meta::info>)`, `std::meta::$VARIADIC-TRAIT$(^T, {^U...})` equals the value of the corresponding type property `std::$VARIADIC-TRAIT$_v<T, U...>` as specified in [meta.unary.prop]{.sref}.

```cpp
consteval bool is_const(info type);
consteval bool is_volatile(info type);
consteval bool is_trivial(info type);
consteval bool is_trivially_copyable(info type);
consteval bool is_standard_layout(info type);
consteval bool is_empty(info type);
consteval bool is_polymorphic(info type);
consteval bool is_abstract(info type);
consteval bool is_final(info type);
consteval bool is_aggregate(info type);
consteval bool is_signed(info type);
consteval bool is_unsigned(info type);
consteval bool is_bounded_array(info type);
consteval bool is_unbounded_array(info type);
consteval bool is_scoped_enum(info type);

consteval bool is_constructible(info type, span<info const> type_args);
consteval bool is_default_constructible(info type);
consteval bool is_copy_constructible(info type);
consteval bool is_move_constructible(info type);

consteval bool is_assignable(info dst_type, info src_type);
consteval bool is_copy_assignable(info type);
consteval bool is_move_assignable(info type);

consteval bool is_swappable_with(info dst_type, info src_type);
consteval bool is_swappable(info type);

consteval bool is_destructible(info type);

consteval bool is_trivially_constructible(info type, span<info const> type_args);
consteval bool is_trivially_default_constructible(info type);
consteval bool is_trivially_copy_constructible(info type);
consteval bool is_trivially_move_constructible(info type);

consteval bool is_trivially_assignable(info dst_type, info src_type);
consteval bool is_trivially_copy_assignable(info type);
consteval bool is_trivially_move_assignable(info type);
consteval bool is_trivially_destructible(info type);

consteval bool is_nothrow_constructible(info type, span<info const> type_args);
consteval bool is_nothrow_default_constructible(info type);
consteval bool is_nothrow_copy_constructible(info type);
consteval bool is_nothrow_move_constructible(info type);

consteval bool is_nothrow_assignable(info dst_type, info src_type);
consteval bool is_nothrow_copy_assignable(info type);
consteval bool is_nothrow_move_assignable(info type);

consteval bool is_nothrow_swappable_with(info dst_type, info src_type);
consteval bool is_nothrow_swappable(info type);

consteval bool is_nothrow_destructible(info type);

consteval bool is_implicit_lifetime(info type);

consteval bool has_virtual_destructor(info type);

consteval bool has_unique_object_representations(info type);

consteval bool reference_constructs_from_temporary(info dst_type, info src_type);
consteval bool reference_converts_from_temporary(info dst_type, info src_type);
```
:::
:::

#### [meta.reflection.unary.prop.query] Type property queries

::: bq
::: addu
[1]{.pnum} For any type `T`, for each function `std::meta::$PROP$` defined in this clause with signature `size_t(std::meta::info)`, `std::meta::$PROP$(^T)` equals the value of the corresponding type property `std::$PROP$_v<T>` as specified in [meta.unary.prop.query]{.sref}.

[#]{.pnum} For any type `T` and unsigned integer value `I`, `std::meta::extent(^T, I)` equals `std::extent_v<T, I>` ([meta.unary.prop.query]).

```cpp
consteval size_t alignment_of(info type);
consteval size_t rank(info type);
consteval size_t extent(info type, unsigned i = 0);
```
:::
:::

### [meta.reflection.rel], Type relations

::: bq
::: addu
[1]{.pnum} The consteval functions specified in this clause may be used to query relationships between types at compile time.

[#]{.pnum} For any types `T` and `U`, for each function `std::meta::$REL$` defined in this clause with signature `bool(std::meta::info, std::meta::info)`, `std::meta::$REL$(^T, ^U)` equals the value of the corresponding type relation `std::$REL$_v<T, U>` as specified in [meta.rel]{.sref}.

[#]{.pnum} For any type `T` and pack of types `U...`, for each function `std::meta::$VARIADIC-REL$` defined in this clause with signature `bool(std::meta::info, std::span<const std::meta::info>)`, `std::meta::$VARIADIC-REL$(^T, {^U...})` equals the value of the corresponding type relation `std::$VARIADIC-REL$_v<T, U...>` as specified in [meta.rel]{.sref}.

[#]{.pnum} For any types `T` and `R` and pack of types `U...`, for each function `std::meta::$VARIADIC-REL-R$` defined in this clause with signature `bool(std::meta::info, std::meta::info, std::span<const std::meta::info>)`, `std::meta::$VARIADIC-REL-R$(^R, ^T, {^U...})` equals the value of the corresponding type relation `std::$VARIADIC-REL-R$_v<R, T, U...>` as specified in [meta.rel]{.sref}.

```cpp
consteval bool is_same(info type1, info type2);
consteval bool is_base_of(info base_type, info derived_type);
consteval bool is_convertible(info src_type, info dst_type);
consteval bool is_nothrow_convertible(info src_type, info dst_type);
consteval bool is_layout_compatible(info type1, info type2);
consteval bool is_pointer_interconvertible_base_of(info base_type, info derived_type);

consteval bool is_invocable(info type, span<const info> type_args);
consteval bool is_invocable_r(info result_type, info type, span<const info> type_args);

consteval bool is_nothrow_invocable(info type, span<const info> type_args);
consteval bool is_nothrow_invocable_r(info result_type, info type, span<const info> type_args);
```

[#]{.pnum} [If `t` is a reflection of the type `int` and `u` is a reflection of an alias to the type `int`, then `t == u` is `false` but `is_same(t, u)` is `true`. `t == dealias(u)` is also `true`.]{.note}.
:::
:::


### [meta.reflection.trans], Transformations between types

::: bq
::: addu
[1]{.pnum} Subclause [meta.reflection.trans] contains consteval functions that may be used to transform one type to another following some predefined rule.
:::
:::

#### [meta.reflection.trans.cv], Const-volatile modifications
::: bq
::: addu
[1]{.pnum} For any type `T`, for each function `std::meta::$MOD$` defined in this clause, `std::meta::$MOD$(^T)` returns the reflection of the corresponding type `std::$MOD$_t<T>` as specified in [meta.trans.cv]{.sref}.

```cpp
consteval info remove_const(info type);
consteval info remove_volatile(info type);
consteval info remove_cv(info type);
consteval info add_const(info type);
consteval info add_volatile(info type);
consteval info add_cv(info type);
```
:::
:::

#### [meta.reflection.trans.ref], Reference modifications

::: bq
::: addu
[1]{.pnum} For any type `T`, for each function `std::meta::$MOD$` defined in this clause, `std::meta::$MOD$(^T)` returns the reflection of the corresponding type `std::$MOD$_t<T>` as specified in [meta.trans.ref]{.sref}.

```cpp
consteval info remove_reference(info type);
consteval info add_lvalue_reference(info type);
consteval info add_rvalue_reference(info type);
```
:::
:::

#### [meta.reflection.trans.sign], Sign modifications

::: bq
::: addu
[1]{.pnum} For any type `T`, for each function `std::meta::$MOD$` defined in this clause, `std::meta::$MOD$(^T)` returns the reflection of the corresponding type `std::$MOD$_t<T>` as specified in [meta.trans.sign]{.sref}.
```cpp
consteval info make_signed(info type);
consteval info make_unsigned(info type);
```
:::
:::

#### [meta.reflection.trans.arr], Array modifications

::: bq
::: addu
[1]{.pnum} For any type `T`, for each function `std::meta::$MOD$` defined in this clause, `std::meta::$MOD$(^T)` returns the reflection of the corresponding type `std::$MOD$_t<T>` as specified in [meta.trans.arr]{.sref}.
```cpp
consteval info remove_extent(info type);
consteval info remove_all_extents(info type);
```
:::
:::

#### [meta.reflection.trans.ptr], Pointer modifications
::: bq
::: addu
[1]{.pnum} For any type `T`, for each function `std::meta::$MOD$` defined in this clause, `std::meta::$MOD$(^T)` returns the reflection of the corresponding type `std::$MOD$_t<T>` as specified in [meta.trans.ptr]{.sref}.
```cpp
consteval info remove_pointer(info type);
consteval info add_pointer(info type);
```
:::
:::

#### [meta.reflection.trans.other], Other transformations

[There are four transformations that are deliberately omitted here. `type_identity` and `enable_if` are not useful, `conditional(cond, t, f)` would just be a long way of writing `cond ? t : f`, and `basic_common_reference` is a class template intended to be specialized and not directly invoked.]{.ednote}

::: bq
::: addu
[1]{.pnum} For any type `T`, for each function `std::meta::$MOD$` defined in this clause with signature `std::meta::info(std::meta::info)`, `std::meta::$MOD$(^T)` returns the reflection of the corresponding type `std::$MOD$_t<T>` as specified in [meta.trans.other]{.sref}.

[#]{.pnum} For any pack of types `T...`, for each function `std::meta::$VARIADIC-MOD$` defined in this clause with signature `std::meta::info(std::span<const std::meta::info>)`, `std::meta::$VARIADIC-MOD$({^T...})` returns the reflection of the corresponding type `std::$VARIADIC-MOD$_t<T...>` as specified in [meta.trans.other]{.sref}.

[#]{.pnum} For any type `T` and pack of types `U...`, `std::meta::invoke_result(^T, {^u...})` returns the reflection of the corresponding type `std::invoke_result_t<T, U...>` ([meta.trans.other]{.sref}).

```cpp
consteval info remove_cvref(info type);
consteval info decay(info type);
consteval info common_type(span<const info> type_args);
consteval info common_reference(span<const info> type_args);
consteval info underlying_type(info type);
consteval info invoke_result(info type, span<const info> type_args);
consteval info unwrap_reference(info type);
consteval info unwrap_ref_decay(info type);
```

[#]{.pnum} [*Example*:

```cpp
// example implementation
consteval info unwrap_reference(info type) {
  if (has_template_arguments(type) && template_of(type) == ^reference_wrapper) {
    return add_lvalue_reference(template_arguments_of(type)[0]);
  } else {
    return type;
  }
}
```

*-end example*]
:::
:::<|MERGE_RESOLUTION|>--- conflicted
+++ resolved
@@ -1822,48 +1822,6 @@
 ```
 :::
 
-### [basic.types.general]
-
-Change the first sentence in paragraph 9 of [basic.types.general]{.sref} as follows:
-
-::: bq
-[9]{.pnum} Arithmetic types (6.8.2), enumeration types, pointer types, pointer-to-member types (6.8.4),[ `std::meta::info`,]{.addu} `std::nullptr_t`, and cv-qualified (6.8.5) versions of these types are collectively called scalar types.
-:::
-
-Add a new paragraph at the end of [basic.types.general]{.sref} as follows:
-
-::: bq
-::: addu
-
-[*]{.pnum} A type is *consteval-only* if it is:
-
-  - `std::meta::info`
-  - an array type with a consteval-only element type
-  - a class type with a consteval-only base class type or consteval-only nonstatic data member type
-  - a pointer or reference to a consteval-only type
-  - a function type with a consteval-only return type or a consteval-only parameter type
-
-An object of consteval-only type shall either end its lifetime during the evaluation of a manifestly constant-evaluated expression or conversion ([expr.const]{.sref}), or be a constexpr variable that is not odr-used ([basic.def.odr]{.sref}).
-
-:::
-:::
-
-### [basic.fundamental] Fundamental types
-
-Add a new paragraph before the last paragraph of [basic.fundamental]{.sref} as follows:
-
-::: bq
-::: addu
-
-[*]{.pnum} A value of type `std::meta::info` is called a _reflection_ and represent a language element such as a type, a constant value, a nonstatic data member, etc.
-`sizeof(std::meta::info)` shall be equal to `sizeof(void*)`.
-[*Note*:
-Reflections are only meaningful during translation.
-The notion of *consteval-only* types (see [basic.types.general]{.sref}) exists to diagnose attempts at using such values outside the translation process.]
-
-:::
-:::
-
 
 ### [basic.types.general]
 
@@ -2160,11 +2118,7 @@
 ```
 namespace std::meta {
   using info = decltype(^::);
-<<<<<<< HEAD
- 
-=======
-
->>>>>>> b9a991aa
+
   // [meta.reflection.names], reflection names and locations
   consteval string_view name_of(info r);
   consteval string_view qualified_name_of(info r);
@@ -2373,15 +2327,6 @@
 :::
 :::
 
-### [meta.reflection.info] Reflections
-
-::: bq
-::: addu
-
-[#]{.pnum} The type `std::meta::info` is a synonym for the type produced by the reflection operator ([expr.reflect]{.sref}), and it has the characteristics describes in [basic.types.general]{.sref} and [expr.eq]{.sref}.
-:::
-:::
-
 ### [meta.reflection.names] Reflection names and locations
 
 ::: bq
