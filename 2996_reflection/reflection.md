--- conflicted
+++ resolved
@@ -42,11 +42,8 @@
 * added another overload to `reflect_invoke` to support template arguments
 * renamed all the type traits to start with `type_` to avoid name clashes. added more generalized `is_const`, `is_final`, and `is_volatile`
 * added `is_noexcept` and fixed `is_explicit` to only apply to member functions, not member function templates
-<<<<<<< HEAD
+* added section on [handling text](#reflecting-source-text)
 * added a section discussing ODR concerns
-=======
-* added section on [handling text](#reflecting-source-text)
->>>>>>> a18cb721
 
 Since [@P2996R1], several changes to the overall library API:
 
@@ -1950,10 +1947,6 @@
   This is `C` has its own template arguments that can be reflected on.
 
 
-<<<<<<< HEAD
-Several important metafunctions, such as `std::meta::nonstatic_data_members_of`, return a `std::vector` value.
-Unfortunately, that means that they are currently not usable in a freestanding environment, but [@P3295R0] currently proposes freestanding `std::vector`, `std::string`, and `std::allocator` in constant evaluated contexts, explicitly to make the facilities proposed by this paper work in freestanding.
-=======
 ### Reflecting source text
 
 One of the most "obvious" abilities of reflection --- retrieving the name of an entity --- turns out to raise
@@ -2073,9 +2066,7 @@
 ### Freestanding implementations
 
 Several important metafunctions, such as `std::meta::nonstatic_data_members_of`, return a `std::vector` value.
-Unfortunately, that means that they are currently not usable in a freestanding environment.
-That is an highly undesirable limitation that we believe should be addressed by imbuing freestanding implementations with a more restricted `std::vector` (e.g., one that can only allocate at compile time).
->>>>>>> a18cb721
+Unfortunately, that means that they are currently not usable in a freestanding environment, but [@P3295R0] currently proposes freestanding `std::vector`, `std::string`, and `std::allocator` in constant evaluated contexts, explicitly to make the facilities proposed by this paper work in freestanding.
 
 
 ### Synopsis
@@ -4359,6 +4350,16 @@
         month: 04
         day: 29
     URL: https://wg21.link/p3096r1
+  - id: P3068R1
+    citation-label: P3068R1
+    title: "Allowing exception throwing in constant-evaluation"
+    author:
+      - family: Hana Dusíková
+    issued:
+      - year: 2024
+        month: 03
+        day: 18
+    URL: https://wg21.link/p3293r0
   - id: P3293R0
     citation-label: P3293R0
     title: "Splicing a base class subobject"
