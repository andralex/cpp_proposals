--- conflicted
+++ resolved
@@ -1761,7 +1761,6 @@
 
 ## Language
 
-<<<<<<< HEAD
 ### [lex.operators]
 
 Change the grammar for `$operator-or-punctuator$` in paragraph 1 of [lex.operators]{.sref} to include splicer delimiters:
@@ -1816,7 +1815,9 @@
 [#]{.pnum} In a `$primary-expression$` of the form `[: $constant-expression$ :]` or `[: $constant-expression$ :]  < $template-argument-list$@~_opt_~@ >` the `$constant-expression$` shall be a converted constant expression ([expr.const]{.sref}) of type `std::meta::info`.
 
 :::
-=======
+:::
+
+
 ### [lex.phases] Phases of translation
 
 Modify the wording for phases 7-8 of [lex.phases]{.sref} as follows:
@@ -1832,8 +1833,8 @@
 [ Plainly constant-evaluated expressions ([expr.const]) appearing in those instantiation units are evaluated in lexical order as part of the instantion process.]{.addu}
 [...]
 
->>>>>>> 0fad5ba1
-:::
+:::
+
 
 ### [expr.unary.general]
 
